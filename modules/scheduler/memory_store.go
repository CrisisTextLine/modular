--- conflicted
+++ resolved
@@ -170,11 +170,7 @@
 		}
 	}
 
-<<<<<<< HEAD
-	return fmt.Errorf("%w: start time %v, job ID %s", ErrExecutionNotFound, execution.StartTime, execution.JobID)
-=======
 	return fmt.Errorf("%w: start time %v for job ID %s", ErrExecutionNotFound, execution.StartTime, execution.JobID)
->>>>>>> e1cd1125
 }
 
 // GetJobExecutions retrieves execution history for a job
@@ -291,11 +287,7 @@
 		return fmt.Errorf("failed to marshal jobs to JSON: %w", err)
 	}
 
-<<<<<<< HEAD
-	// Write to file with secure permissions
-=======
 	// Write to file
->>>>>>> e1cd1125
 	err = os.WriteFile(filePath, data, 0600)
 	if err != nil {
 		return fmt.Errorf("failed to write jobs to file: %w", err)
