// Package reverseproxy provides a flexible reverse proxy module with support for multiple backends,
// composite responses, and tenant awareness.
package reverseproxy

import (
	"context"
	"encoding/json"
	"errors"
	"fmt"
	"io"
	"log/slog"
	"net/http"
	"net/http/httptest"
	"net/http/httputil"
	"net/url"
	"path"
	"reflect"
	"strings"
	"time"

	"github.com/CrisisTextLine/modular"
	"github.com/gobwas/glob"
)

// ReverseProxyModule provides a modular reverse proxy implementation with support for
// multiple backends, composite routes that combine responses from different backends,
// and tenant-specific routing configurations.
//
// The module implements the following interfaces:
//   - modular.Module: Basic module lifecycle
//   - modular.Configurable: Configuration management
//   - modular.ServiceAware: Service dependency management
//   - modular.TenantAwareModule: Tenant lifecycle management
//   - modular.Startable: Startup logic
//   - modular.Stoppable: Shutdown logic
//
// Key features include:
//   - Multi-backend proxy routing with health checks
//   - Composite responses combining multiple backend calls
//   - Circuit breakers for fault tolerance
//   - Response caching for performance optimization
//   - Tenant-aware routing and configuration
//   - Request/response transformation pipelines
//   - Comprehensive metrics collection
//   - Path-based and header-based routing rules
type ReverseProxyModule struct {
	config          *ReverseProxyConfig
	router          routerService
	httpClient      *http.Client
	backendProxies  map[string]*httputil.ReverseProxy
	backendRoutes   map[string]map[string]http.HandlerFunc
	compositeRoutes map[string]http.HandlerFunc
	defaultBackend  string
	app             modular.TenantApplication
	responseCache   *responseCache
	circuitBreakers map[string]*CircuitBreaker
	directorFactory func(backend string, tenant modular.TenantID) func(*http.Request)

	tenants              map[modular.TenantID]*ReverseProxyConfig
	tenantBackendProxies map[modular.TenantID]map[string]*httputil.ReverseProxy
	preProxyTransforms   map[string]func(*http.Request)

	// Metrics collection
	metrics       *MetricsCollector
	enableMetrics bool

	// Health checking
	healthChecker *HealthChecker
}

// NewModule creates a new ReverseProxyModule with default settings.
// This is the primary constructor for the reverseproxy module and should be used
// when registering the module with the application.
//
// The module initializes with:
//   - Optimized HTTP client with connection pooling
//   - Circuit breakers for each backend
//   - Response caching infrastructure
//   - Metrics collection (if enabled)
//   - Thread-safe data structures for concurrent access
//
// Example:
//
//	app.RegisterModule(reverseproxy.NewModule())
func NewModule() *ReverseProxyModule {
	// We'll initialize with a nil client and create it later
	// either in Constructor (if httpclient service is available)
	// or in Init (with default settings)
	module := &ReverseProxyModule{
		httpClient:           nil,
		backendProxies:       make(map[string]*httputil.ReverseProxy),
		backendRoutes:        make(map[string]map[string]http.HandlerFunc),
		compositeRoutes:      make(map[string]http.HandlerFunc),
		tenants:              make(map[modular.TenantID]*ReverseProxyConfig),
		tenantBackendProxies: make(map[modular.TenantID]map[string]*httputil.ReverseProxy),
		preProxyTransforms:   make(map[string]func(*http.Request)),
		circuitBreakers:      make(map[string]*CircuitBreaker),
		enableMetrics:        true,
	}

	return module
}

// ProvideConfig creates a new default configuration for the reverseproxy module.
// This is used by the modular framework to register the configuration.
func ProvideConfig() interface{} {
	return &ReverseProxyConfig{}
}

// Name returns the name of the module.
// This is used by the modular framework to identify the module.
func (m *ReverseProxyModule) Name() string {
	return "reverseproxy"
}

// RegisterConfig registers the module's configuration with the application.
// It also stores the provided app as a TenantApplication for later use with
// tenant-specific functionality.
func (m *ReverseProxyModule) RegisterConfig(app modular.Application) error {
	m.app = app.(modular.TenantApplication)
	// Register the config section
	app.RegisterConfigSection(m.Name(), modular.NewStdConfigProvider(&ReverseProxyConfig{}))

	return nil
}

// Init initializes the module with the provided application.
// It retrieves the module's configuration and sets up the internal data structures
// for each configured backend, including tenant-specific configurations.
func (m *ReverseProxyModule) Init(app modular.Application) error {
	// Get the config section
	cfg, err := app.GetConfigSection(m.Name())
	if err != nil {
		return fmt.Errorf("failed to get config section '%s': %w", m.Name(), err)
	}
	m.config = cfg.GetConfig().(*ReverseProxyConfig)

	// Validate configuration values
	if err := m.validateConfig(); err != nil {
		return fmt.Errorf("configuration validation failed: %w", err)
	}

	// Initialize metrics collector
	if m.enableMetrics {
		m.metrics = NewMetricsCollector()
		app.Logger().Info("Metrics collection enabled for reverseproxy module")
	}

	// If no HTTP client was set via the httpclient service in Constructor,
	// create a default one here
	if m.httpClient == nil {
		// Create a customized transport with connection pooling settings
		transport := &http.Transport{
			MaxIdleConns:        100,              // Maximum number of idle connections across all hosts
			MaxIdleConnsPerHost: 10,               // Maximum number of idle connections per host
			IdleConnTimeout:     90 * time.Second, // How long to keep idle connections alive
			TLSHandshakeTimeout: 10 * time.Second, // Maximum time for TLS handshake
			DisableCompression:  false,            // Enable compression by default
		}

		// Configure the HTTP client with the transport and reasonable timeouts
		m.httpClient = &http.Client{
			Transport: transport,
			Timeout:   30 * time.Second, // Overall request timeout
		}

		app.Logger().Info("Using default HTTP client (no httpclient service available)")
	} else {
		app.Logger().Info("Using HTTP client from httpclient service")
	}

	// Load tenant configs early to ensure we create all necessary backends
	m.loadTenantConfigs()

	// Create global backend proxies
	for backendID, serviceURL := range m.config.BackendServices {
		// Skip empty URLs (might be overridden by tenants later)
		if serviceURL == "" {
			app.Logger().Debug("Global backend URL is empty", "backend", backendID)
			continue
		}

		// Create reverse proxy for this backend
		if err := m.createBackendProxy(backendID, serviceURL); err != nil {
			app.Logger().Error("Failed to create backend proxy",
				"backend", backendID, "url", serviceURL, "error", err)
			continue
		}

		// Initialize route map for this backend
		if _, ok := m.backendRoutes[backendID]; !ok {
			m.backendRoutes[backendID] = make(map[string]http.HandlerFunc)
		}
	}

	// Create tenant-specific backend proxies
	for tenantID, tenantCfg := range m.tenants {
		if tenantCfg == nil || tenantCfg.BackendServices == nil {
			continue
		}

		// Process each backend in tenant config
		for backendID, serviceURL := range tenantCfg.BackendServices {
			// Skip if URL is not provided
			if serviceURL == "" {
				continue
			}

			// Create a new proxy for this tenant's backend
			backendURL, err := url.Parse(serviceURL)
			if err != nil {
				app.Logger().Error("Failed to parse tenant backend URL",
					"tenant", tenantID, "backend", backendID, "url", serviceURL, "error", err)
				continue
			}

			proxy := m.createReverseProxyForBackend(backendURL, backendID, "")

			// Ensure tenant map exists for this backend
			if _, exists := m.tenantBackendProxies[tenantID]; !exists {
				m.tenantBackendProxies[tenantID] = make(map[string]*httputil.ReverseProxy)
			}

			// Store the tenant-specific proxy
			m.tenantBackendProxies[tenantID][backendID] = proxy

			// If there's no global URL for this backend, create one in the global map
			if _, exists := m.backendProxies[backendID]; !exists {
				app.Logger().Info("Using tenant-specific backend URL as global",
					"tenant", tenantID, "backend", backendID, "url", serviceURL)
				m.backendProxies[backendID] = proxy

				// Initialize route map for this backend
				if _, ok := m.backendRoutes[backendID]; !ok {
					m.backendRoutes[backendID] = make(map[string]http.HandlerFunc)
				}
			}

			app.Logger().Debug("Created tenant-specific proxy",
				"tenant", tenantID, "backend", backendID, "url", serviceURL)
		}
	}

	// Set default backend for the module
	m.defaultBackend = m.config.DefaultBackend

	// Initialize health checker if enabled
	if m.config.HealthCheck.Enabled {
		// Convert logger to slog.Logger
		var logger *slog.Logger
		if slogLogger, ok := app.Logger().(*slog.Logger); ok {
			logger = slogLogger
		} else {
			// Create a new slog logger if conversion fails
			logger = slog.Default()
		}

		m.healthChecker = NewHealthChecker(
			&m.config.HealthCheck,
			m.config.BackendServices,
			m.httpClient,
			logger,
		)
		app.Logger().Info("Health checker initialized", "backends", len(m.config.BackendServices))
	}

	return nil
}

// validateConfig validates the module configuration.
// It checks for valid URLs, timeout values, and other configuration parameters.
func (m *ReverseProxyModule) validateConfig() error {
	// If no config, return error
	if m.config == nil {
		return ErrConfigurationNil
	}

	// Set default request timeout if not specified
	if m.config.RequestTimeout <= 0 {
		m.config.RequestTimeout = 10 * time.Second
		if m.app != nil && m.app.Logger() != nil {
			m.app.Logger().Info("Using default request timeout", "timeout", m.config.RequestTimeout)
		}
	}

	// Validate backend service URLs (parse but don't connect)
	for backendID, serviceURL := range m.config.BackendServices {
		if serviceURL == "" {
			// Empty URLs are allowed but logged as warnings
			if m.app != nil && m.app.Logger() != nil {
				m.app.Logger().Warn("Empty URL for backend service", "backend", backendID)
			}
			continue
		}

		// Try to parse the URL
		_, err := url.Parse(serviceURL)
		if err != nil {
			return fmt.Errorf("invalid URL for backend '%s': %s - %w", backendID, serviceURL, err)
		}
	}

	// Validate default backend is defined if specified
	if m.config.DefaultBackend != "" {
		_, exists := m.config.BackendServices[m.config.DefaultBackend]
		if !exists {
			// The default backend must be defined in the backend services map
			return fmt.Errorf("%w: %s", ErrDefaultBackendNotDefined, m.config.DefaultBackend)
		}

		// Even if the URL is empty in global config, we'll allow it as it might be provided by a tenant
		// We'll only log a warning for empty URLs in the default backend
		if m.config.BackendServices[m.config.DefaultBackend] == "" && m.app != nil && m.app.Logger() != nil {
			m.app.Logger().Warn("Default backend has empty URL in global config, will check for tenant-specific URL during routing",
				"backend", m.config.DefaultBackend)
		}
	}

	// Validate cache settings
	if m.config.CacheEnabled && m.config.CacheTTL <= 0 {
		if m.app != nil && m.app.Logger() != nil {
			m.app.Logger().Warn("Cache is enabled but CacheTTL is not set, using default of 60s")
		}
		m.config.CacheTTL = 60 * time.Second
	}

	// Validate tenant header is set if tenant ID is required
	if m.config.RequireTenantID && m.config.TenantIDHeader == "" {
		return ErrTenantIDRequired
	}

	return nil
}

// Constructor returns a ModuleConstructor function that initializes the module with
// the required services. It expects a service that implements the routerService
// interface to register routes with.
func (m *ReverseProxyModule) Constructor() modular.ModuleConstructor {
	return func(app modular.Application, services map[string]any) (modular.Module, error) {
		// Get the required router service
		handleFuncSvc, ok := services["router"].(routerService)
		if !ok {
			return nil, fmt.Errorf("%w: %s", ErrServiceNotHandleFunc, "router")
		}
		m.router = handleFuncSvc

		// Get the optional httpclient service
		if clientService, ok := services["httpclient"].(*http.Client); ok {
			// Use the provided HTTP client
			m.httpClient = clientService
			app.Logger().Info("Using HTTP client from httpclient service")
		}

		return m, nil
	}
}

// Start sets up all routes for the module and registers them with the router.
// This includes backend routes, composite routes, and any custom endpoints.
func (m *ReverseProxyModule) Start(ctx context.Context) error {
	// Load tenant-specific configurations
	m.loadTenantConfigs()

	// Setup routes for all backends
	if err := m.setupBackendRoutes(); err != nil {
		return err
	}

	// Setup composite routes
	if err := m.setupCompositeRoutes(); err != nil {
		return err
	}

	// Register metrics endpoint if enabled
	if m.enableMetrics && m.metrics != nil && m.config.MetricsEndpoint != "" {
		m.registerMetricsEndpoint(m.config.MetricsEndpoint)
	}

	// Register routes with router
	if err := m.registerRoutes(); err != nil {
		return fmt.Errorf("failed to register routes: %w", err)
	}

	// Start health checker if enabled
	if m.healthChecker != nil {
		if err := m.healthChecker.Start(ctx); err != nil {
			return fmt.Errorf("failed to start health checker: %w", err)
		}
	}

	return nil
}

// Stop performs any cleanup needed when stopping the module.
// This method gracefully shuts down active connections and resources.
func (m *ReverseProxyModule) Stop(ctx context.Context) error {
	// Log that we're shutting down
	if m.app != nil && m.app.Logger() != nil {
		m.app.Logger().Info("Shutting down reverseproxy module")
	}

	// Stop health checker if running
	if m.healthChecker != nil {
		m.healthChecker.Stop()
		if m.app != nil && m.app.Logger() != nil {
			m.app.Logger().Debug("Health checker stopped")
		}
	}

	// If we have an HTTP client with a Transport, close idle connections
	if m.httpClient != nil && m.httpClient.Transport != nil {
		// Type assertion to access CloseIdleConnections method
		if transport, ok := m.httpClient.Transport.(*http.Transport); ok {
			transport.CloseIdleConnections()
			if m.app != nil && m.app.Logger() != nil {
				m.app.Logger().Debug("Closed idle connections in reverseproxy module")
			}
		}
	}

	// Clean up the response cache if it exists
	if m.responseCache != nil {
		m.responseCache.cleanup()
		if m.app != nil && m.app.Logger() != nil {
			m.app.Logger().Debug("Cleaned up response cache in reverseproxy module")
		}
	}

	// Reset all internal state maps to release memory
	m.compositeRoutes = make(map[string]http.HandlerFunc)
	m.backendRoutes = make(map[string]map[string]http.HandlerFunc)

	// Reset circuit breakers
	for id := range m.circuitBreakers {
		if cb := m.circuitBreakers[id]; cb != nil {
			cb.reset()
		}
	}
	m.circuitBreakers = make(map[string]*CircuitBreaker)

	// Clear proxy references
	m.backendProxies = make(map[string]*httputil.ReverseProxy)
	for tenantId := range m.tenantBackendProxies {
		m.tenantBackendProxies[tenantId] = make(map[string]*httputil.ReverseProxy)
	}

	// Keep tenant configs but clear proxies
	for tenantID := range m.tenants {
		if m.app != nil && m.app.Logger() != nil {
			m.app.Logger().Debug("Cleaned up resources for tenant", "tenant", tenantID)
		}
	}

	if m.app != nil && m.app.Logger() != nil {
		m.app.Logger().Info("Reverseproxy module shutdown complete")
	}
	return nil
}

// OnTenantRegistered is called when a new tenant is registered with the application.
// Instead of immediately querying for tenant configuration, we store the tenant ID
// and defer configuration loading until the next appropriate phase to avoid deadlocks.
func (m *ReverseProxyModule) OnTenantRegistered(tenantID modular.TenantID) {
	// Store the tenant ID first, defer config loading to avoid deadlock
	// The actual configuration will be loaded in Start() or when needed
	m.tenants[tenantID] = nil

	m.app.Logger().Debug("Tenant registered with reverseproxy module", "tenantID", tenantID)
}

// loadTenantConfigs loads all tenant-specific configurations.
// This should be called during Start() or another safe phase after tenant registration.
func (m *ReverseProxyModule) loadTenantConfigs() {
	if m.app != nil && m.app.Logger() != nil {
		m.app.Logger().Debug("Loading tenant configs", "count", len(m.tenants))
	}
	for tenantID := range m.tenants {
		cp, err := m.app.GetTenantConfig(tenantID, m.Name())
		if err != nil {
			m.app.Logger().Error("Failed to get config for tenant", "tenant", tenantID, "module", m.Name(), "error", err)
			continue
		}

		tenantCfg, ok := cp.GetConfig().(*ReverseProxyConfig)
		if !ok {
			m.app.Logger().Error("Failed to cast config for tenant", "tenant", tenantID, "module", m.Name())
			continue
		}

		// Merge the tenant config with the global config
		mergedCfg := mergeConfigs(m.config, tenantCfg)

		// Store the merged configuration
		m.tenants[tenantID] = mergedCfg
		if m.app != nil && m.app.Logger() != nil {
			m.app.Logger().Debug("Loaded and merged tenant config", "tenantID", tenantID, "defaultBackend", mergedCfg.DefaultBackend)
		}
	}
}

// OnTenantRemoved is called when a tenant is removed from the application.
// It removes the tenant's configuration and any associated resources.
func (m *ReverseProxyModule) OnTenantRemoved(tenantID modular.TenantID) {
	// Clean up tenant-specific resources
	delete(m.tenants, tenantID)
	m.app.Logger().Info("Tenant removed from reverseproxy module", "tenantID", tenantID)
}

// ProvidesServices returns the services provided by this module.
// Currently, this module does not provide any services.
func (m *ReverseProxyModule) ProvidesServices() []modular.ServiceProvider {
	return nil
}

// routerService defines the interface for a service that can register
// HTTP handlers with URL patterns. This is typically implemented by an HTTP router.
type routerService interface {
	Handle(pattern string, handler http.Handler)
	HandleFunc(pattern string, handler http.HandlerFunc)
	Mount(pattern string, h http.Handler)
	Use(middlewares ...func(http.Handler) http.Handler)
	ServeHTTP(w http.ResponseWriter, r *http.Request)
}

// RequiresServices returns the services required by this module.
// The reverseproxy module requires a service that implements the routerService
// interface to register routes with, and optionally a http.Client.
func (m *ReverseProxyModule) RequiresServices() []modular.ServiceDependency {
	return []modular.ServiceDependency{
		{
			Name:               "router",
			Required:           true,
			MatchByInterface:   true,
			SatisfiesInterface: reflect.TypeOf((*routerService)(nil)).Elem(),
		},
		{
			Name:               "httpclient",
			Required:           false, // Optional dependency
			MatchByInterface:   true,
			SatisfiesInterface: reflect.TypeOf((*http.Client)(nil)).Elem(),
		},
	}
}

// setupBackendRoutes sets up routes for all configured backends.
// For each backend with a valid URL, it registers a default catch-all route.
func (m *ReverseProxyModule) setupBackendRoutes() error {
	for backendID, proxy := range m.backendProxies {
		// Skip if URL is not provided
		if proxy == nil {
			continue
		}

		// Register default route for this backend (catch-all)
		defaultRoute := "/*"
		m.registerBackendRoute(backendID, defaultRoute)
	}

	return nil
}

// registerBackendRoute registers a route handler for a specific backend.
// It creates a handler function that routes requests to the appropriate backend,
// taking into account tenant-specific configurations.
func (m *ReverseProxyModule) registerBackendRoute(backendID, route string) {
	// Create the handler function
	handler := m.createBackendProxyHandler(backendID)

	// Store the handler in the backend routes map
	if _, ok := m.backendRoutes[backendID]; !ok {
		m.backendRoutes[backendID] = make(map[string]http.HandlerFunc)
	}
	m.backendRoutes[backendID][route] = handler

	// Register the handler with the router immediately if router is available
	if m.router != nil {
		m.router.HandleFunc(route, handler)
	}
}

// setupCompositeRoutes sets up routes that combine responses from multiple backends.
// For each composite route in the configuration, it creates a handler that fetches
// and combines responses from multiple backends.
func (m *ReverseProxyModule) setupCompositeRoutes() error {
	// Create a map of handlers for each composite route, keyed by tenant ID
	// An empty tenant ID represents the global/default handler
	type HandlerMap map[modular.TenantID]http.HandlerFunc
	compositeHandlers := make(map[string]HandlerMap)

	// First, set up global composite handlers from the global config
	for routePath, routeConfig := range m.config.CompositeRoutes {
		// Create the global handler
		handler, err := m.createCompositeHandler(routeConfig, nil)
		if err != nil {
			m.app.Logger().Error("Failed to create global composite handler",
				"route", routePath, "error", err)
			continue
		}

		// Initialize the handler map for this route if not exists
		if _, exists := compositeHandlers[routePath]; !exists {
			compositeHandlers[routePath] = make(HandlerMap)
		}

		// Store the global handler with an empty tenant ID key
		compositeHandlers[routePath][""] = handler.ServeHTTP
	}

	// Now set up tenant-specific composite handlers
	for tenantID, tenantConfig := range m.tenants {
		// Skip if tenant config is nil
		if tenantConfig == nil || tenantConfig.CompositeRoutes == nil {
			continue
		}

		for routePath, routeConfig := range tenantConfig.CompositeRoutes {
			// Create the tenant-specific handler
			handler, err := m.createCompositeHandler(routeConfig, tenantConfig)
			if err != nil {
				m.app.Logger().Error("Failed to create tenant composite handler",
					"tenant", tenantID, "route", routePath, "error", err)
				continue
			}

			// Initialize the handler map for this route if not exists
			if _, exists := compositeHandlers[routePath]; !exists {
				compositeHandlers[routePath] = make(HandlerMap)
			}

			// Store the tenant-specific handler
			compositeHandlers[routePath][tenantID] = handler.ServeHTTP
		}
	}

	// Create the final composite route handlers that route to tenant-specific handlers
	// based on the tenant ID from the request
	for routePath, handlerMap := range compositeHandlers {
		// Create a handler function that routes to the appropriate tenant handler
		routeHandler := func(handlerMap HandlerMap) http.HandlerFunc {
			return func(w http.ResponseWriter, r *http.Request) {
				// Try to get tenant ID from request
				tenantIDStr, hasTenant := TenantIDFromRequest(m.config.TenantIDHeader, r)

				// Check if tenant ID is required but not provided
				if m.config.RequireTenantID && !hasTenant {
					http.Error(w, fmt.Sprintf("Header %s is required", m.config.TenantIDHeader), http.StatusBadRequest)
					return
				}

				var handler http.HandlerFunc

				// If request has a tenant ID, try to find a tenant-specific handler
				if hasTenant {
					tenantID := modular.TenantID(tenantIDStr)
					if tenantHandler, ok := handlerMap[tenantID]; ok {
						handler = tenantHandler
					}
				}

				// Fall back to global handler if no tenant handler was found
				if handler == nil {
					if globalHandler, ok := handlerMap[""]; ok {
						handler = globalHandler
					} else {
						// No handler found - return error
						http.Error(w, "No handler for route", http.StatusInternalServerError)
						return
					}
				}

				// Execute the appropriate handler
				handler(w, r)
			}
		}(handlerMap)

		// Store the route handler
		m.compositeRoutes[routePath] = routeHandler
	}

	return nil
}

// registerRoutes configures all routes with the router
func (m *ReverseProxyModule) registerRoutes() error {
	// Ensure we have a router
	if m.router == nil {
		return ErrCannotRegisterRoutes
	}

	// Case 1: No tenants - register basic and composite routes as usual
	if len(m.tenants) == 0 {
		return m.registerBasicRoutes()
	}

	// Case 2 & 3: With tenants - use chi's router capabilities for tenant routing
	return m.registerTenantAwareRoutes()
}

// registerBasicRoutes registers routes when no tenants are configured
func (m *ReverseProxyModule) registerBasicRoutes() error {
	registeredPaths := make(map[string]bool)

	// Register explicit routes from configuration
	for routePath, backendID := range m.config.Routes {
		// Check if this backend exists
		defaultProxy, exists := m.backendProxies[backendID]
		if !exists || defaultProxy == nil {
			m.app.Logger().Warn("Backend not found for route", "route", routePath, "backend", backendID)
			continue
		}

		// Create and register the handler
		handler := m.createBackendProxyHandler(backendID)
		m.router.HandleFunc(routePath, handler)
		registeredPaths[routePath] = true

		if m.app != nil && m.app.Logger() != nil {
			m.app.Logger().Info("Registered route", "route", routePath, "backend", backendID)
		}
	}

	// Register all composite routes
	for pattern, handler := range m.compositeRoutes {
		m.router.HandleFunc(pattern, handler)
		if m.app != nil && m.app.Logger() != nil {
			m.app.Logger().Info("Registered composite route", "route", pattern)
		}
	}

	// Register default backend as catch-all if specified and not already registered
	if m.defaultBackend != "" && !registeredPaths["/*"] {
		// Check if the default backend exists in the global proxy map
		defaultProxy, exists := m.backendProxies[m.defaultBackend]
		if !exists || defaultProxy == nil {
			return nil
		}

		// Create a catch-all route handler for the default backend
		handler := m.createBackendProxyHandler(m.defaultBackend)

		// Register the catch-all default route
		m.router.HandleFunc("/*", handler)
		if m.app != nil && m.app.Logger() != nil {
			m.app.Logger().Info("Registered default backend", "backend", m.defaultBackend)
		}
	}

	return nil
}

// registerTenantAwareRoutes registers routes when tenants are configured
// Uses tenant-aware routing with proper default backend override support
func (m *ReverseProxyModule) registerTenantAwareRoutes() error {
	// Get all unique endpoints across all configurations (global and tenant-specific)
	allPaths := make(map[string]bool)

	// Add global routes
	for routePath := range m.config.Routes {
		allPaths[routePath] = true
	}

	// Add composite routes
	for routePath := range m.compositeRoutes {
		allPaths[routePath] = true
	}

	// Add tenant-specific routes
	for _, tenantCfg := range m.tenants {
		if tenantCfg != nil && tenantCfg.Routes != nil {
			for routePath := range tenantCfg.Routes {
				allPaths[routePath] = true
			}
		}
	}

	// Register specific routes first
	for path := range allPaths {
		// Create a handler that checks for tenant-specific routing
		handler := m.createTenantAwareHandler(path)
		m.router.HandleFunc(path, handler)

		if m.app != nil && m.app.Logger() != nil {
			m.app.Logger().Debug("Registered tenant-aware route", "path", path)
		}
	}

	// Register the catch-all route if not already registered
	if !allPaths["/*"] {
		// Create a tenant-aware catch-all handler
		catchAllHandler := m.createTenantAwareCatchAllHandler()
		m.router.HandleFunc("/*", catchAllHandler)

		if m.app != nil && m.app.Logger() != nil {
			m.app.Logger().Debug("Registered tenant-aware catch-all route")
		}
	}

	return nil
}

// TenantIDFromRequest extracts tenant ID from the request header
func TenantIDFromRequest(tenantHeader string, r *http.Request) (string, bool) {
	tenantIDStr := r.Header.Get(tenantHeader)
	return tenantIDStr, tenantIDStr != ""
}

// GetConfig returns the module's configuration.
func (m *ReverseProxyModule) GetConfig() *ReverseProxyConfig {
	return m.config
}

// SetHttpClient overrides the default HTTP client used by the module.
// This method can be used to customize the HTTP client with advanced settings
// such as custom timeouts, transport configurations, or for testing purposes.
// It should be called before the Start method.
//
// Note: This also updates the transport for all existing reverse proxies.
// This method is retained for backward compatibility, but using the httpclient
// service is recommended for new code.
func (m *ReverseProxyModule) SetHttpClient(client *http.Client) {
	if client == nil {
		return
	}

	// Update the module's HTTP client
	m.httpClient = client

	// Update transport for all existing reverse proxies
	for _, proxy := range m.backendProxies {
		if proxy != nil {
			proxy.Transport = client.Transport
		}
	}

	// Update transport for tenant-specific reverse proxies
	for _, tenantProxies := range m.tenantBackendProxies {
		for _, proxy := range tenantProxies {
			if proxy != nil {
				proxy.Transport = client.Transport
			}
		}
	}
}

// createReverseProxyForBackend creates a reverse proxy for a specific backend with per-backend configuration.
func (m *ReverseProxyModule) createReverseProxyForBackend(target *url.URL, backendID string, endpoint string) *httputil.ReverseProxy {
	proxy := httputil.NewSingleHostReverseProxy(target)

	// Use the module's custom transport if available
	if m.httpClient != nil && m.httpClient.Transport != nil {
		proxy.Transport = m.httpClient.Transport
	}

	// Store the original target for use in the director function
	originalTarget := *target

	// Create a custom director that handles hostname forwarding and path rewriting
	proxy.Director = func(req *http.Request) {
		// Extract tenant ID from the request header if available
		var tenantIDStr string
		var hasTenant bool
		if m.config != nil {
			tenantIDStr, hasTenant = TenantIDFromRequest(m.config.TenantIDHeader, req)
		}

		// Get the appropriate configuration (tenant-specific or global)
		var config *ReverseProxyConfig
		if m.config != nil && hasTenant && m.tenants != nil {
			tenantID := modular.TenantID(tenantIDStr)
			if tenantCfg, ok := m.tenants[tenantID]; ok && tenantCfg != nil {
				config = tenantCfg
			} else {
				config = m.config
			}
		} else {
			config = m.config
		}

		// Apply path rewriting if configured
		rewrittenPath := m.applyPathRewritingForBackend(req.URL.Path, config, backendID, endpoint)

		// Set up the request URL
		req.URL.Scheme = originalTarget.Scheme
		req.URL.Host = originalTarget.Host
		req.URL.Path = singleJoiningSlash(originalTarget.Path, rewrittenPath)

		// Handle query parameters
		if originalTarget.RawQuery != "" && req.URL.RawQuery != "" {
			req.URL.RawQuery = originalTarget.RawQuery + "&" + req.URL.RawQuery
		} else if originalTarget.RawQuery != "" {
			req.URL.RawQuery = originalTarget.RawQuery
		}

		// Apply header rewriting
		m.applyHeaderRewritingForBackend(req, config, backendID, endpoint, &originalTarget)
	}

	// If a custom director factory is available, use it (this is for advanced use cases)
	if m.directorFactory != nil {
		// Get the backend ID from the target URL host
		backend := originalTarget.Host
		originalDirector := proxy.Director

		// Create a custom director that handles the backend routing
		proxy.Director = func(req *http.Request) {
			// Apply our standard director first
			originalDirector(req)

			// Then apply custom director if available
			var tenantIDStr string
			var hasTenant bool
			if m.config != nil {
				tenantIDStr, hasTenant = TenantIDFromRequest(m.config.TenantIDHeader, req)
			}

			if hasTenant {
				tenantID := modular.TenantID(tenantIDStr)
				customDirector := m.directorFactory(backend, tenantID)
				if customDirector != nil {
					customDirector(req)
					return
				}
			}

			// If no tenant-specific director was applied, try with empty tenant ID
			emptyTenantDirector := m.directorFactory(backend, "")
			if emptyTenantDirector != nil {
				emptyTenantDirector(req)
				return
			}
		}
	}

	return proxy
}

// createBackendProxy creates a reverse proxy for the specified backend ID and service URL.
// It parses the URL, creates the proxy, and stores it in the backendProxies map.
func (m *ReverseProxyModule) createBackendProxy(backendID, serviceURL string) error {
	// Check if we have backend-specific configuration
	var backendURL *url.URL
	var err error

	if m.config.BackendConfigs != nil {
		if backendConfig, exists := m.config.BackendConfigs[backendID]; exists && backendConfig.URL != "" {
			// Use URL from backend configuration
			backendURL, err = url.Parse(backendConfig.URL)
		} else {
			// Fall back to service URL from BackendServices
			backendURL, err = url.Parse(serviceURL)
		}
	} else {
		// Use service URL from BackendServices
		backendURL, err = url.Parse(serviceURL)
	}

	if err != nil {
		return fmt.Errorf("failed to parse %s URL %s: %w", backendID, serviceURL, err)
	}

	// Set up proxy for this backend
	proxy := m.createReverseProxyForBackend(backendURL, backendID, "")

	// Store the proxy for this backend
	m.backendProxies[backendID] = proxy

	return nil
}

// Helper function to correctly join URL paths
func singleJoiningSlash(a, b string) string {
	aslash := strings.HasSuffix(a, "/")
	bslash := strings.HasPrefix(b, "/")
	if aslash && bslash {
		return a + b[1:]
	}
	if !aslash && !bslash {
		return a + "/" + b
	}
	return a + b
}

// applyPathRewritingForBackend applies path rewriting rules for a specific backend and endpoint
func (m *ReverseProxyModule) applyPathRewritingForBackend(originalPath string, config *ReverseProxyConfig, backendID string, endpoint string) string {
	if config == nil {
		return originalPath
	}

	rewrittenPath := originalPath

	// Check if we have backend-specific configuration
	if config.BackendConfigs != nil && backendID != "" {
		if backendConfig, exists := config.BackendConfigs[backendID]; exists {
			// Apply backend-specific path rewriting first
			rewrittenPath = m.applySpecificPathRewriting(rewrittenPath, &backendConfig.PathRewriting)

			// Then check for endpoint-specific configuration
			if endpoint != "" && backendConfig.Endpoints != nil {
				if endpointConfig, exists := backendConfig.Endpoints[endpoint]; exists {
					// Apply endpoint-specific path rewriting
					rewrittenPath = m.applySpecificPathRewriting(rewrittenPath, &endpointConfig.PathRewriting)
				}
			}

			return rewrittenPath
		}
	}

	// No specific configuration found, return original path
	return originalPath
}

// applySpecificPathRewriting applies path rewriting rules from a specific PathRewritingConfig
func (m *ReverseProxyModule) applySpecificPathRewriting(originalPath string, config *PathRewritingConfig) string {
	if config == nil {
		return originalPath
	}

	rewrittenPath := originalPath

	// Apply base path stripping first
	if config.StripBasePath != "" {
		if strings.HasPrefix(rewrittenPath, config.StripBasePath) {
			rewrittenPath = rewrittenPath[len(config.StripBasePath):]
			// Ensure the path starts with /
			if !strings.HasPrefix(rewrittenPath, "/") {
				rewrittenPath = "/" + rewrittenPath
			}
		}
	}

	// Apply base path rewriting
	if config.BasePathRewrite != "" {
		// If there's a base path rewrite, prepend it to the path
		rewrittenPath = singleJoiningSlash(config.BasePathRewrite, rewrittenPath)
	}

	// Apply endpoint-specific rewriting rules
	if config.EndpointRewrites != nil {
		for _, rule := range config.EndpointRewrites {
			if rule.Pattern != "" && rule.Replacement != "" {
				// Check if the path matches the pattern
				if m.matchesPattern(rewrittenPath, rule.Pattern) {
					// Apply the replacement
					rewrittenPath = m.applyPatternReplacement(rewrittenPath, rule.Pattern, rule.Replacement)
					break // Apply only the first matching rule
				}
			}
		}
	}

	return rewrittenPath
}

// applyHeaderRewritingForBackend applies header rewriting rules for a specific backend and endpoint
func (m *ReverseProxyModule) applyHeaderRewritingForBackend(req *http.Request, config *ReverseProxyConfig, backendID string, endpoint string, target *url.URL) {
	if config == nil {
		return
	}

	// Check if we have backend-specific configuration
	if config.BackendConfigs != nil && backendID != "" {
		if backendConfig, exists := config.BackendConfigs[backendID]; exists {
			// Apply backend-specific header rewriting first
			m.applySpecificHeaderRewriting(req, &backendConfig.HeaderRewriting, target)

			// Then check for endpoint-specific configuration
			if endpoint != "" && backendConfig.Endpoints != nil {
				if endpointConfig, exists := backendConfig.Endpoints[endpoint]; exists {
					// Apply endpoint-specific header rewriting (this overrides backend-specific)
					m.applySpecificHeaderRewriting(req, &endpointConfig.HeaderRewriting, target)
				}
			}

			return
		}
	}

	// Fall back to default hostname handling (preserve original)
	// This preserves the original request's Host header, which is what we want by default
	// If the original request doesn't have a Host header, it will be set by the HTTP client
	// based on the request URL during request execution.
}

// applySpecificHeaderRewriting applies header rewriting rules from a specific HeaderRewritingConfig
func (m *ReverseProxyModule) applySpecificHeaderRewriting(req *http.Request, config *HeaderRewritingConfig, target *url.URL) {
	if config == nil {
		return
	}

	// Handle hostname configuration
	switch config.HostnameHandling {
	case HostnameUseBackend:
		// Set the Host header to the backend's hostname
		req.Host = target.Host
	case HostnameUseCustom:
		// Set the Host header to the custom hostname
		if config.CustomHostname != "" {
			req.Host = config.CustomHostname
		}
	case HostnamePreserveOriginal:
		fallthrough
	default:
		// Do nothing - preserve the original Host header
		// This is the default behavior
	}

	// Apply custom header setting
	if config.SetHeaders != nil {
		for headerName, headerValue := range config.SetHeaders {
			req.Header.Set(headerName, headerValue)
		}
	}

	// Apply header removal
	if config.RemoveHeaders != nil {
		for _, headerName := range config.RemoveHeaders {
			req.Header.Del(headerName)
		}
	}
}

// matchesPattern checks if a path matches a pattern using glob pattern matching
func (m *ReverseProxyModule) matchesPattern(path, pattern string) bool {
	// Use glob library for more efficient and feature-complete pattern matching
	g, err := glob.Compile(pattern)
	if err != nil {
		// Fallback to simple string matching if glob compilation fails
		return path == pattern
	}
	return g.Match(path)
}

// applyPatternReplacement applies a pattern replacement to a path
func (m *ReverseProxyModule) applyPatternReplacement(path, pattern, replacement string) string {
	// If pattern is an exact match, replace entirely
	if path == pattern {
		return replacement
	}

	// Use glob to match and extract parts for replacement
	g, err := glob.Compile(pattern)
	if err != nil {
		// Fallback to simple replacement if glob compilation fails
		return replacement
	}

	if !g.Match(path) {
		return path
	}

	// Handle common patterns efficiently
	if strings.HasSuffix(pattern, "/*") {
		prefix := pattern[:len(pattern)-2]
		if strings.HasPrefix(path, prefix) {
			suffix := path[len(prefix):]
			return singleJoiningSlash(replacement, suffix)
		}
	} else if strings.HasSuffix(pattern, "*") {
		prefix := pattern[:len(pattern)-1]
		if strings.HasPrefix(path, prefix) {
			suffix := path[len(prefix):]
			return replacement + suffix
		}
	}

	// For exact matches or simple patterns, use replacement
	return replacement
}

// createBackendProxyHandler creates an http.HandlerFunc that handles proxying requests
// to a specific backend, with support for tenant-specific backends
func (m *ReverseProxyModule) createBackendProxyHandler(backend string) http.HandlerFunc {
	return func(w http.ResponseWriter, r *http.Request) {
		// Extract tenant ID from request header, if present
		tenantHeader := m.config.TenantIDHeader
		tenantID := modular.TenantID(r.Header.Get(tenantHeader))

		// Record request to backend for health checking
		if m.healthChecker != nil {
			m.healthChecker.RecordBackendRequest(backend)
		}

		// Get the appropriate proxy for this backend and tenant
		proxy, exists := m.getProxyForBackendAndTenant(backend, tenantID)
		if !exists {
			http.Error(w, fmt.Sprintf("Backend %s not found", backend), http.StatusInternalServerError)
			return
		}

		// Check if circuit breaker is enabled for this backend
		var cb *CircuitBreaker
		if m.config.CircuitBreakerConfig.Enabled {
			// Check for backend-specific circuit breaker
			var cbConfig CircuitBreakerConfig
			if backendCB, exists := m.config.BackendCircuitBreakers[backend]; exists {
				cbConfig = backendCB
			} else {
				cbConfig = m.config.CircuitBreakerConfig
			}

			// Get or create circuit breaker for this backend
			if existingCB, exists := m.circuitBreakers[backend]; exists {
				cb = existingCB
			} else {
				// Create new circuit breaker with config and store for reuse
				cb = NewCircuitBreakerWithConfig(backend, cbConfig, m.metrics)
				m.circuitBreakers[backend] = cb
			}
		}

		// If circuit breaker is available, wrap the proxy request with it
		if cb != nil {
			// Create a custom RoundTripper that applies circuit breaking
			originalTransport := proxy.Transport
			if originalTransport == nil {
				originalTransport = http.DefaultTransport
			}

			// Execute the request via circuit breaker
			resp, err := cb.Execute(r, func(req *http.Request) (*http.Response, error) {
				// Create a ResponseWriter wrapper to capture response
				recorder := httptest.NewRecorder()

				// Create a copy of the proxy with the original transport
				proxyCopy := &httputil.ReverseProxy{
					Director:       proxy.Director,
					Transport:      originalTransport,
					FlushInterval:  proxy.FlushInterval,
					ErrorLog:       proxy.ErrorLog,
					BufferPool:     proxy.BufferPool,
					ModifyResponse: proxy.ModifyResponse,
					ErrorHandler:   proxy.ErrorHandler,
				}

				// Serve the request
				proxyCopy.ServeHTTP(recorder, req)

				// Convert recorder to response
				return recorder.Result(), nil
			})

			if errors.Is(err, ErrCircuitOpen) {
				// Circuit is open, return service unavailable
				if m.app != nil && m.app.Logger() != nil {
					m.app.Logger().Warn("Circuit breaker open, denying request",
						"backend", backend, "tenant", tenantID, "path", r.URL.Path)
				}
				w.Header().Set("Content-Type", "application/json")
				w.WriteHeader(http.StatusServiceUnavailable)
				if _, err := w.Write([]byte(`{"error":"Service temporarily unavailable","code":"CIRCUIT_OPEN"}`)); err != nil {
					if m.app != nil && m.app.Logger() != nil {
						m.app.Logger().Error("Failed to write circuit breaker response", "error", err)
					}
				}
				return
			} else if err != nil {
				// Some other error occurred
				http.Error(w, "Internal Server Error", http.StatusInternalServerError)
				return
			}

			// Copy response to the original ResponseWriter
			for k, vals := range resp.Header {
				for _, v := range vals {
					w.Header().Add(k, v)
				}
			}
			w.WriteHeader(resp.StatusCode)
			if resp.Body != nil {
				defer resp.Body.Close()
				_, err := io.Copy(w, resp.Body)
				if err != nil {
					// Log error but continue processing
					m.app.Logger().Error("Failed to copy response body", "error", err)
				}
			}
		} else {
			// No circuit breaker, use the proxy directly
			proxy.ServeHTTP(w, r)
		}
	}
}

// createBackendProxyHandler creates an http.HandlerFunc that handles proxying requests
// to a specific backend, with support for tenant-specific backends
func (m *ReverseProxyModule) createBackendProxyHandlerForTenant(tenantID modular.TenantID, backend string) http.HandlerFunc {
	// Get the appropriate proxy for this backend and tenant
	proxy, proxyExists := m.getProxyForBackendAndTenant(backend, tenantID)

	// Check if circuit breaker is enabled for this backend
	var cb *CircuitBreaker
	if m.config.CircuitBreakerConfig.Enabled {
		// Check for backend-specific circuit breaker
		var cbConfig CircuitBreakerConfig
		if backendCB, exists := m.config.BackendCircuitBreakers[backend]; exists {
			cbConfig = backendCB
		} else {
			cbConfig = m.config.CircuitBreakerConfig
		}

		// Get or create circuit breaker for this backend
		if existingCB, exists := m.circuitBreakers[backend]; exists {
			cb = existingCB
		} else {
			// Create new circuit breaker with config and store for reuse
			cb = NewCircuitBreakerWithConfig(backend, cbConfig, m.metrics)
			m.circuitBreakers[backend] = cb
		}
	}

	return func(w http.ResponseWriter, r *http.Request) {
		// Record request to backend for health checking
		if m.healthChecker != nil {
			m.healthChecker.RecordBackendRequest(backend)
		}

		if !proxyExists {
			http.Error(w, fmt.Sprintf("Backend %s not found", backend), http.StatusInternalServerError)
			return
		}

		// If circuit breaker is available, wrap the proxy request with it
		if cb != nil {
			// Create a custom RoundTripper that applies circuit breaking
			originalTransport := proxy.Transport
			if originalTransport == nil {
				originalTransport = http.DefaultTransport
			}

			// Execute the request via circuit breaker
			resp, err := cb.Execute(r, func(req *http.Request) (*http.Response, error) {
				// Create a ResponseWriter wrapper to capture response
				recorder := httptest.NewRecorder()

				// Create a copy of the proxy with the original transport
				proxyCopy := &httputil.ReverseProxy{
					Director:       proxy.Director,
					Transport:      originalTransport,
					FlushInterval:  proxy.FlushInterval,
					ErrorLog:       proxy.ErrorLog,
					BufferPool:     proxy.BufferPool,
					ModifyResponse: proxy.ModifyResponse,
					ErrorHandler:   proxy.ErrorHandler,
				}

				// Serve the request
				proxyCopy.ServeHTTP(recorder, req)

				// Convert recorder to response
				return recorder.Result(), nil
			})

			if errors.Is(err, ErrCircuitOpen) {
				// Circuit is open, return service unavailable
				if m.app != nil && m.app.Logger() != nil {
					m.app.Logger().Warn("Circuit breaker open, denying request",
						"backend", backend, "tenant", tenantID, "path", r.URL.Path)
				}
				w.Header().Set("Content-Type", "application/json")
				w.WriteHeader(http.StatusServiceUnavailable)
				if _, err := w.Write([]byte(`{"error":"Service temporarily unavailable","code":"CIRCUIT_OPEN"}`)); err != nil {
					if m.app != nil && m.app.Logger() != nil {
						m.app.Logger().Error("Failed to write circuit breaker response", "error", err)
					}
				}
				return
			} else if err != nil {
				// Some other error occurred
				http.Error(w, "Internal Server Error", http.StatusInternalServerError)
				return
			}

			// Copy response to the original ResponseWriter
			for k, vals := range resp.Header {
				for _, v := range vals {
					w.Header().Add(k, v)
				}
			}
			w.WriteHeader(resp.StatusCode)
			if resp.Body != nil {
				defer resp.Body.Close()
				_, err := io.Copy(w, resp.Body)
				if err != nil {
					// Log error but continue processing
					m.app.Logger().Error("Failed to copy response body", "error", err)
				}
			}
		} else {
			// No circuit breaker, use the proxy directly
			proxy.ServeHTTP(w, r)
		}
	}
}

// getProxyForBackendAndTenant returns the appropriate proxy for a backend and tenant.
// If a tenant-specific proxy exists, it will be returned; otherwise, the default proxy.
func (m *ReverseProxyModule) getProxyForBackendAndTenant(backendID string, tenantID modular.TenantID) (*httputil.ReverseProxy, bool) {
	// First check for a tenant-specific proxy if tenantID is provided
	if tenantID != "" {
		if tenantProxies, exists := m.tenantBackendProxies[tenantID]; exists {
			if proxy, exists := tenantProxies[backendID]; exists && proxy != nil {
				if m.app != nil && m.app.Logger() != nil {
					m.app.Logger().Debug("Using tenant-specific proxy", "tenant", tenantID, "backend", backendID)
				}
				return proxy, true
			}
		}
	}

	// Fall back to the default proxy
	proxy, exists := m.backendProxies[backendID]
	if m.app != nil && m.app.Logger() != nil {
		m.app.Logger().Debug("Using global proxy", "backend", backendID, "exists", exists)
	}
	return proxy, exists
}

// AddBackendRoute registers a new route for a specific backend.
// It allows dynamically adding routes to the reverse proxy after initialization.
func (m *ReverseProxyModule) AddBackendRoute(backendID, routePattern string) error {
	// Check if backend exists
	proxy, ok := m.backendProxies[backendID]
	if !ok {
		m.app.Logger().Error("Backend not found", "backend", backendID)
		return fmt.Errorf("%w: %s", ErrBackendNotFound, backendID)
	}

	// If proxy is nil, log the error and return
	if proxy == nil {
		m.app.Logger().Error("Backend proxy is nil", "backend", backendID)
		return fmt.Errorf("%w: %s", ErrBackendProxyNil, backendID)
	}

	// Create the handler function
	handler := m.createBackendProxyHandler(backendID)

	// Store the handler in the backend routes map
	if _, ok := m.backendRoutes[backendID]; !ok {
		m.backendRoutes[backendID] = make(map[string]http.HandlerFunc)
	}
	m.backendRoutes[backendID][routePattern] = handler

	// Register the handler with the router immediately if router is available
	if m.router != nil {
		m.router.HandleFunc(routePattern, handler)
		if m.app != nil {
			m.app.Logger().Info("Dynamically added route", "backend", backendID, "pattern", routePattern)
		}
	} else {
		if m.app != nil {
			m.app.Logger().Warn("Router not available, route will be registered on Start", "backend", backendID, "pattern", routePattern)
		}
	}
	return nil
}

// AddCompositeRoute adds a composite route that combines responses from multiple backends.
// The strategy parameter determines how the responses are combined.
func (m *ReverseProxyModule) AddCompositeRoute(pattern string, backends []string, strategy string) {
	// Initialize CompositeRoutes if nil
	if m.config.CompositeRoutes == nil {
		m.config.CompositeRoutes = make(map[string]CompositeRoute)
	}

	// Create the composite route configuration
	m.config.CompositeRoutes[pattern] = CompositeRoute{
		Pattern:  pattern,
		Backends: backends,
		Strategy: strategy,
	}
}

// RegisterCustomEndpoint adds a custom endpoint with a response transformer.
// This provides the most flexibility for combining and transforming responses
// from multiple backends using custom logic.
func (m *ReverseProxyModule) RegisterCustomEndpoint(pattern string, mapping EndpointMapping) {
	// Create a handler that will execute the requests to all configured endpoints
	// and then apply the response transformer
	handler := func(w http.ResponseWriter, r *http.Request) {
		// Track responses from each backend
		responses := make(map[string]*http.Response)

		// We'll use this to track which responses need to be closed
		// so we can ensure proper cleanup even in error cases
		var responsesToClose []*http.Response
		defer func() {
			// Close all response bodies to avoid resource leaks
			for _, resp := range responsesToClose {
				if resp != nil && resp.Body != nil {
					resp.Body.Close()
				}
			}
		}()

		// Create a context with timeout for our requests
		timeout := 10 * time.Second // Default timeout
		if m.config.RequestTimeout > 0 {
			timeout = m.config.RequestTimeout
		}
		ctx, cancel := context.WithTimeout(r.Context(), timeout)
		defer cancel()

		// Use the context when executing backend requests
		r = r.WithContext(ctx)

		// Get tenant ID if present
		tenantIDStr, hasTenant := TenantIDFromRequest(m.config.TenantIDHeader, r)
		tenantID := modular.TenantID(tenantIDStr)

		// Check if tenant ID is required but not provided
		if m.config.RequireTenantID && !hasTenant {
			http.Error(w, fmt.Sprintf("Header %s is required", m.config.TenantIDHeader), http.StatusBadRequest)
			return
		}

		// Execute all endpoint requests
		for _, endpoint := range mapping.Endpoints {
			// Get the backend service URL
			backendURL := ""

			// First check if we have a tenant-specific service URL
			if hasTenant {
				if tenantCfg, ok := m.tenants[tenantID]; ok && tenantCfg != nil {
					if tenantURL, ok := tenantCfg.BackendServices[endpoint.Backend]; ok && tenantURL != "" {
						backendURL = tenantURL
					}
				}
			}

			// Fall back to default service URL if no tenant-specific one found
			if backendURL == "" {
				var ok bool
				backendURL, ok = m.config.BackendServices[endpoint.Backend]
				if !ok {
					m.app.Logger().Warn("Backend not found in service configuration", "backend", endpoint.Backend)
					continue
				}
			}

			// Create the target URL
			targetURL, err := url.Parse(backendURL)
			if err != nil {
				m.app.Logger().Error("Failed to parse URL", "backend", endpoint.Backend, "url", backendURL, "error", err)
				continue
			}

			// Append the endpoint path
			targetURL.Path = path.Join(targetURL.Path, endpoint.Path)

			// Add query parameters if specified
			if len(endpoint.QueryParams) > 0 {
				q := targetURL.Query()
				for key, value := range endpoint.QueryParams {
					q.Set(key, value)
				}
				targetURL.RawQuery = q.Encode()
			} else {
				// Copy query params from original request
				targetURL.RawQuery = r.URL.RawQuery
			}

			// Create the request
			req, err := http.NewRequestWithContext(ctx, endpoint.Method, targetURL.String(), nil)
			if err != nil {
				m.app.Logger().Error("Failed to create request", "backend", endpoint.Backend, "error", err)
				continue
			}

			// Copy headers from original request
			for key, values := range r.Header {
				for _, value := range values {
					req.Header.Add(key, value)
				}
			}

			// Add custom headers if specified
			if endpoint.Headers != nil {
				for key, value := range endpoint.Headers {
					req.Header.Set(key, value)
				}
			}

			// Execute the request
			resp, err := m.httpClient.Do(req) //nolint:bodyclose // Response body is closed in defer cleanup
			if err != nil {
				m.app.Logger().Error("Failed to execute request", "backend", endpoint.Backend, "error", err)
				continue
			}

			// Add to the list of responses that need to be closed immediately
			responsesToClose = append(responsesToClose, resp) //nolint:bodyclose // Response body is closed in defer cleanup

			// Store the response
			responses[endpoint.Backend] = resp
		}

		// Apply the response transformer
		result, err := mapping.ResponseTransformer(ctx, r, responses)
		if err != nil {
			m.app.Logger().Error("Failed to transform response", "error", err)
			http.Error(w, "Internal Server Error", http.StatusInternalServerError)
			return
		}

		// Write headers
		for key, values := range result.Headers {
			for _, value := range values {
				w.Header().Add(key, value)
			}
		}

		// Ensure Content-Type is set if not specified by transformer
		if w.Header().Get("Content-Type") == "" {
			w.Header().Set("Content-Type", "application/json")
		}

		// Write status code and body
		w.WriteHeader(result.StatusCode)
		if _, err := w.Write(result.Body); err != nil {
			if m.app != nil && m.app.Logger() != nil {
				m.app.Logger().Error("Failed to write response body", "error", err)
			}
		}
	}

	// Register the handler with the router
	m.compositeRoutes[pattern] = handler

	// Log the registration
	m.app.Logger().Info("Registered custom endpoint", "pattern", pattern, "backends", len(mapping.Endpoints))
}

// mergeConfigs merges a tenant-specific configuration with the global configuration.
// It ensures that tenant-specific settings override global ones while preserving
// global settings that aren't specified in the tenant config.
func mergeConfigs(global, tenant *ReverseProxyConfig) *ReverseProxyConfig {
	// Start with a copy of the global config
	merged := &ReverseProxyConfig{
		BackendServices:        make(map[string]string),
		Routes:                 make(map[string]string),
		CompositeRoutes:        make(map[string]CompositeRoute),
		BackendCircuitBreakers: make(map[string]CircuitBreakerConfig),
		BackendConfigs:         make(map[string]BackendServiceConfig),
	}

	// Copy global backend services
	for id, backendUrl := range global.BackendServices {
		merged.BackendServices[id] = backendUrl
	}

	// Override with tenant-specific backend services
	if tenant.BackendServices != nil {
		for id, backendUrl := range tenant.BackendServices {
			// Only override if the tenant has specified a non-empty URL
			if backendUrl != "" {
				merged.BackendServices[id] = backendUrl
			}
		}
	}

	// Set default backend - prefer tenant's if specified
	if tenant.DefaultBackend != "" {
		merged.DefaultBackend = tenant.DefaultBackend
	} else {
		merged.DefaultBackend = global.DefaultBackend
	}

	// Merge routes - tenant routes override global routes
	for pattern, backend := range global.Routes {
		merged.Routes[pattern] = backend
	}
	if tenant.Routes != nil {
		for pattern, backend := range tenant.Routes {
			merged.Routes[pattern] = backend
		}
	}

	// Merge composite routes - tenant routes override global routes
	for pattern, route := range global.CompositeRoutes {
		merged.CompositeRoutes[pattern] = route
	}
	if tenant.CompositeRoutes != nil {
		for pattern, route := range tenant.CompositeRoutes {
			merged.CompositeRoutes[pattern] = route
		}
	}

	// Tenant ID header - prefer tenant's if specified
	if tenant.TenantIDHeader != "" {
		merged.TenantIDHeader = tenant.TenantIDHeader
	} else {
		merged.TenantIDHeader = global.TenantIDHeader
	}

	// Require tenant ID - prefer tenant's if specified
	merged.RequireTenantID = tenant.RequireTenantID || global.RequireTenantID

	// Cache settings - prefer tenant's if specified
	if tenant.CacheEnabled {
		merged.CacheEnabled = true
		if tenant.CacheTTL > 0 {
			merged.CacheTTL = tenant.CacheTTL
		} else {
			merged.CacheTTL = global.CacheTTL
		}
	} else {
		merged.CacheEnabled = global.CacheEnabled
		merged.CacheTTL = global.CacheTTL
	}

	// Request timeout - prefer tenant's if specified
	if tenant.RequestTimeout > 0 {
		merged.RequestTimeout = tenant.RequestTimeout
	} else {
		merged.RequestTimeout = global.RequestTimeout
	}

	// Metrics settings
	if tenant.MetricsEnabled {
		merged.MetricsEnabled = true
		if tenant.MetricsPath != "" {
			merged.MetricsPath = tenant.MetricsPath
		} else {
			merged.MetricsPath = global.MetricsPath
		}
		if tenant.MetricsEndpoint != "" {
			merged.MetricsEndpoint = tenant.MetricsEndpoint
		} else {
			merged.MetricsEndpoint = global.MetricsEndpoint
		}
	} else {
		merged.MetricsEnabled = global.MetricsEnabled
		merged.MetricsPath = global.MetricsPath
		merged.MetricsEndpoint = global.MetricsEndpoint
	}

	// Circuit breaker config - prefer tenant's if specified
	if tenant.CircuitBreakerConfig.Enabled {
		merged.CircuitBreakerConfig = tenant.CircuitBreakerConfig
	} else {
		merged.CircuitBreakerConfig = global.CircuitBreakerConfig
	}

	// Merge backend circuit breakers - tenant settings override global ones
	for backend, config := range global.BackendCircuitBreakers {
		merged.BackendCircuitBreakers[backend] = config
	}
	if tenant.BackendCircuitBreakers != nil {
		for backend, config := range tenant.BackendCircuitBreakers {
			merged.BackendCircuitBreakers[backend] = config
		}
	}

<<<<<<< HEAD
	// Health check config - prefer tenant's if specified
	if tenant.HealthCheck.Enabled {
		merged.HealthCheck = tenant.HealthCheck
	} else {
		merged.HealthCheck = global.HealthCheck
=======
	// Merge backend configurations - tenant settings override global ones
	for backendID, globalConfig := range global.BackendConfigs {
		merged.BackendConfigs[backendID] = globalConfig
	}
	for backendID, tenantConfig := range tenant.BackendConfigs {
		merged.BackendConfigs[backendID] = tenantConfig
	}

	return merged
}

// getBackendMap returns a map of backend IDs to their URLs from the global configuration.
func (m *ReverseProxyModule) getBackendMap() map[string]string {
	if m.config == nil || m.config.BackendServices == nil {
		return map[string]string{}
	}
	return m.config.BackendServices
}

// getTenantBackendMap returns a map of backend IDs to their URLs for a specific tenant.
func (m *ReverseProxyModule) getTenantBackendMap(tenantID modular.TenantID) map[string]string {
	if m.tenants == nil {
		return map[string]string{}
	}

	tenant, exists := m.tenants[tenantID]
	if !exists || tenant == nil || tenant.BackendServices == nil {
		return map[string]string{}
	}

	return tenant.BackendServices
}

// getBackendURLsByTenant returns all backend URLs for a specific tenant.
func (m *ReverseProxyModule) getBackendURLsByTenant(tenantID modular.TenantID) map[string]string {
	return m.getTenantBackendMap(tenantID)
}

// getBackendByPathAndTenant returns the backend URL for a specific path and tenant.
func (m *ReverseProxyModule) getBackendByPathAndTenant(path string, tenantID modular.TenantID) (string, bool) {
	// Get the tenant-specific backend map
	backendMap := m.getTenantBackendMap(tenantID)

	// Check if there's a direct match for the path
	if url, ok := backendMap[path]; ok {
		return url, true
	}

	// If no direct match, try to find the most specific match
	var bestMatch string
	var bestMatchLength int

	for pattern, url := range backendMap {
		// Check if path starts with the pattern and the pattern is longer than our current best match
		if strings.HasPrefix(path, pattern) && len(pattern) > bestMatchLength {
			bestMatch = url
			bestMatchLength = len(pattern)
		}
	}

	if bestMatchLength > 0 {
		return bestMatch, true
>>>>>>> ce2e7bf9
	}

	return merged
}

// registerMetricsEndpoint registers an HTTP endpoint to expose collected metrics
func (m *ReverseProxyModule) registerMetricsEndpoint(endpoint string) {
	if endpoint == "" {
		endpoint = "/metrics/reverseproxy"
	}

	metricsHandler := func(w http.ResponseWriter, r *http.Request) {
		// Get current metrics data
		metrics := m.metrics.GetMetrics()

		// Convert to JSON
		jsonData, err := json.Marshal(metrics)
		if err != nil {
			m.app.Logger().Error("Failed to marshal metrics data", "error", err)
			http.Error(w, "Internal Server Error", http.StatusInternalServerError)
			return
		}

		// Set content type and write response
		w.Header().Set("Content-Type", "application/json")
		w.WriteHeader(http.StatusOK)
		if _, err := w.Write(jsonData); err != nil {
			if m.app != nil && m.app.Logger() != nil {
				m.app.Logger().Error("Failed to write metrics response", "error", err)
			}
		}
	}

	// Register the metrics endpoint with the router
	if m.router != nil {
		m.router.HandleFunc(endpoint, metricsHandler)
		m.app.Logger().Info("Registered metrics endpoint", "endpoint", endpoint)
	}

	// Register health check endpoint if health checking is enabled
	if m.healthChecker != nil {
		healthEndpoint := endpoint + "/health"
		healthHandler := func(w http.ResponseWriter, r *http.Request) {
			status := m.healthChecker.GetHealthStatus()

			// Convert to JSON
			jsonData, err := json.Marshal(status)
			if err != nil {
				m.app.Logger().Error("Failed to marshal health status data", "error", err)
				http.Error(w, "Internal Server Error", http.StatusInternalServerError)
				return
			}

			// Set content type and write response
			w.Header().Set("Content-Type", "application/json")
			w.WriteHeader(http.StatusOK)
			if _, err := w.Write(jsonData); err != nil {
				m.app.Logger().Error("Failed to write health status response", "error", err)
			}
		}

		m.router.HandleFunc(healthEndpoint, healthHandler)
		m.app.Logger().Info("Registered health check endpoint", "endpoint", healthEndpoint)
	}
}

// createTenantAwareHandler creates a handler that routes based on tenant-specific configuration for a specific path
func (m *ReverseProxyModule) createTenantAwareHandler(path string) http.HandlerFunc {
	return func(w http.ResponseWriter, r *http.Request) {
		// Extract tenant ID from request
		tenantIDStr, hasTenant := TenantIDFromRequest(m.config.TenantIDHeader, r)

		if hasTenant {
			tenantID := modular.TenantID(tenantIDStr)

			// Check if we have a tenant-specific configuration
			if tenantCfg, exists := m.tenants[tenantID]; exists && tenantCfg != nil {
				// Check for tenant-specific route
				if tenantCfg.Routes != nil {
					if backendID, ok := tenantCfg.Routes[path]; ok {
						// Use tenant-specific backend for this path
						handler := m.createBackendProxyHandlerForTenant(tenantID, backendID)
						handler(w, r)
						return
					}
				}

				// No tenant-specific route, check if tenant has default backend
				if tenantCfg.DefaultBackend != "" {
					handler := m.createBackendProxyHandlerForTenant(tenantID, tenantCfg.DefaultBackend)
					handler(w, r)
					return
				}
			}
		}

		// Fall back to global configuration
		// Check if there's a global route for this path
		if backendID, ok := m.config.Routes[path]; ok {
			if _, exists := m.backendProxies[backendID]; exists {
				handler := m.createBackendProxyHandler(backendID)
				handler(w, r)
				return
			}
		}

		// Check if there's a composite route
		if compositeHandler, ok := m.compositeRoutes[path]; ok {
			compositeHandler.ServeHTTP(w, r)
			return
		}

		// Fall back to global default backend
		if m.defaultBackend != "" {
			if _, exists := m.backendProxies[m.defaultBackend]; exists {
				handler := m.createBackendProxyHandler(m.defaultBackend)
				handler(w, r)
				return
			}
		}

		// No handler found
		http.NotFound(w, r)
	}
}

// createTenantAwareCatchAllHandler creates a catch-all handler that supports tenant-specific default backends
func (m *ReverseProxyModule) createTenantAwareCatchAllHandler() http.HandlerFunc {
	return func(w http.ResponseWriter, r *http.Request) {
		// Extract tenant ID from request
		tenantIDStr, hasTenant := TenantIDFromRequest(m.config.TenantIDHeader, r)

		if hasTenant {
			tenantID := modular.TenantID(tenantIDStr)
			if m.app != nil && m.app.Logger() != nil {
				m.app.Logger().Debug("Processing tenant request", "tenant", tenantID, "path", r.URL.Path)
			}

			// Check if we have a tenant-specific configuration
			if tenantCfg, exists := m.tenants[tenantID]; exists && tenantCfg != nil {
				// Check if tenant has a default backend (use it regardless of global default)
				if tenantCfg.DefaultBackend != "" {
					if m.app != nil && m.app.Logger() != nil {
						m.app.Logger().Debug("Using tenant default backend", "tenant", tenantID, "backend", tenantCfg.DefaultBackend)
					}
					handler := m.createBackendProxyHandlerForTenant(tenantID, tenantCfg.DefaultBackend)
					handler(w, r)
					return
				}
			}
		} else {
			if m.app != nil && m.app.Logger() != nil {
				m.app.Logger().Debug("Processing non-tenant request", "path", r.URL.Path)
			}
		}

		// Fall back to global default backend
		if m.defaultBackend != "" {
			if _, exists := m.backendProxies[m.defaultBackend]; exists {
				if m.app != nil && m.app.Logger() != nil {
					m.app.Logger().Debug("Using global default backend", "backend", m.defaultBackend)
				}
				handler := m.createBackendProxyHandler(m.defaultBackend)
				handler(w, r)
				return
			}
		}

		// No default backend available
		http.NotFound(w, r)
	}
}

// GetHealthStatus returns the health status of all backends.
func (m *ReverseProxyModule) GetHealthStatus() map[string]*HealthStatus {
	if m.healthChecker == nil {
		return nil
	}
	return m.healthChecker.GetHealthStatus()
}

// GetBackendHealthStatus returns the health status of a specific backend.
func (m *ReverseProxyModule) GetBackendHealthStatus(backendID string) (*HealthStatus, bool) {
	if m.healthChecker == nil {
		return nil, false
	}
	return m.healthChecker.GetBackendHealthStatus(backendID)
}

// IsHealthCheckEnabled returns whether health checking is enabled.
func (m *ReverseProxyModule) IsHealthCheckEnabled() bool {
	return m.config.HealthCheck.Enabled
}<|MERGE_RESOLUTION|>--- conflicted
+++ resolved
@@ -1752,14 +1752,14 @@
 		}
 	}
 
-<<<<<<< HEAD
 	// Health check config - prefer tenant's if specified
 	if tenant.HealthCheck.Enabled {
 		merged.HealthCheck = tenant.HealthCheck
 	} else {
 		merged.HealthCheck = global.HealthCheck
-=======
-	// Merge backend configurations - tenant settings override global ones
+  }
+
+  // Merge backend configurations - tenant settings override global ones
 	for backendID, globalConfig := range global.BackendConfigs {
 		merged.BackendConfigs[backendID] = globalConfig
 	}
@@ -1821,7 +1821,6 @@
 
 	if bestMatchLength > 0 {
 		return bestMatch, true
->>>>>>> ce2e7bf9
 	}
 
 	return merged
