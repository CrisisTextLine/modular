--- conflicted
+++ resolved
@@ -160,19 +160,11 @@
 		if strings.Contains(err.Error(), "token is expired") {
 			// Emit token expired event
 			tokenPrefix := tokenString
-<<<<<<< HEAD
-			if len(tokenString) > 10 {
-				tokenPrefix = tokenString[:10] + "..."
-			}
-			s.emitEvent(context.Background(), EventTypeTokenExpired, map[string]interface{}{
-				"token": tokenPrefix, // Only show first 10 chars for security
-=======
 			if len(tokenString) > 20 {
 				tokenPrefix = tokenString[:20] + "..."
 			}
 			s.emitEvent(context.Background(), EventTypeTokenExpired, map[string]interface{}{
 				"tokenString": tokenPrefix, // Only log prefix for security
->>>>>>> 74da467f
 			}, nil)
 			return nil, ErrTokenExpired
 		}
@@ -323,29 +315,18 @@
 		"permissions": user.Permissions,
 	}
 
-<<<<<<< HEAD
 	newTokenPair, err := s.GenerateToken(userID, customClaims)
-=======
-	tokenPair, err := s.GenerateToken(userID, customClaims)
->>>>>>> 74da467f
-	if err != nil {
+  if err != nil {
 		return nil, err
 	}
 
 	// Emit token refreshed event
 	s.emitEvent(context.Background(), EventTypeTokenRefreshed, map[string]interface{}{
 		"userID":    userID,
-<<<<<<< HEAD
 		"expiresAt": newTokenPair.ExpiresAt,
 	}, nil)
 
 	return newTokenPair, nil
-=======
-		"expiresAt": tokenPair.ExpiresAt,
-	}, nil)
-
-	return tokenPair, nil
->>>>>>> 74da467f
 }
 
 // HashPassword hashes a password using bcrypt
