--- conflicted
+++ resolved
@@ -2,11 +2,7 @@
 
 go 1.25
 
-<<<<<<< HEAD
-require github.com/GoCodeAlone/modular v0.0.0
-=======
-require github.com/CrisisTextLine/modular v1.6.0
->>>>>>> 25795ce2
+require github.com/GoCodeAlone/modular v1.6.0
 
 require (
 	github.com/BurntSushi/toml v1.5.0 // indirect
