--- conflicted
+++ resolved
@@ -989,7 +989,6 @@
 	return fmt.Errorf("event of type %s was not emitted. Captured events: %v", EventTypeBusStopped, eventTypes)
 }
 
-<<<<<<< HEAD
 func (ctx *EventBusBDDTestContext) aSubscriptionRemovedEventShouldBeEmitted() error {
 	time.Sleep(100 * time.Millisecond) // Allow time for async event emission
 
@@ -1005,7 +1004,7 @@
 		eventTypes[i] = event.Type()
 	}
 	return fmt.Errorf("subscription removed event not found. Available events: %v", eventTypes)
-=======
+
 // Multi-engine scenario implementations
 
 func (ctx *EventBusBDDTestContext) iHaveAMultiEngineEventbusConfiguration() error {
@@ -1942,7 +1941,6 @@
 	}
 
 	return nil
->>>>>>> 76ee96a5
 }
 
 func (ctx *EventBusBDDTestContext) setupApplicationWithConfig() error {
