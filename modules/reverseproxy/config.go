// Package reverseproxy provides configuration structures for the reverse proxy module.
package reverseproxy

import "time"

// ReverseProxyConfig provides configuration options for the ReverseProxyModule.
type ReverseProxyConfig struct {
	BackendServices        map[string]string               `json:"backend_services" yaml:"backend_services" toml:"backend_services" env:"BACKEND_SERVICES"`
	Routes                 map[string]string               `json:"routes" yaml:"routes" toml:"routes" env:"ROUTES"`
	DefaultBackend         string                          `json:"default_backend" yaml:"default_backend" toml:"default_backend" env:"DEFAULT_BACKEND"`
	CircuitBreakerConfig   CircuitBreakerConfig            `json:"circuit_breaker" yaml:"circuit_breaker" toml:"circuit_breaker"`
	BackendCircuitBreakers map[string]CircuitBreakerConfig `json:"backend_circuit_breakers" yaml:"backend_circuit_breakers" toml:"backend_circuit_breakers"`
	CompositeRoutes        map[string]CompositeRoute       `json:"composite_routes" yaml:"composite_routes" toml:"composite_routes"`
	TenantIDHeader         string                          `json:"tenant_id_header" yaml:"tenant_id_header" toml:"tenant_id_header" env:"TENANT_ID_HEADER"`
	RequireTenantID        bool                            `json:"require_tenant_id" yaml:"require_tenant_id" toml:"require_tenant_id" env:"REQUIRE_TENANT_ID"`
	CacheEnabled           bool                            `json:"cache_enabled" yaml:"cache_enabled" toml:"cache_enabled" env:"CACHE_ENABLED"`
	CacheTTL               time.Duration                   `json:"cache_ttl" yaml:"cache_ttl" toml:"cache_ttl" env:"CACHE_TTL"`
	RequestTimeout         time.Duration                   `json:"request_timeout" yaml:"request_timeout" toml:"request_timeout" env:"REQUEST_TIMEOUT"`
	MetricsEnabled         bool                            `json:"metrics_enabled" yaml:"metrics_enabled" toml:"metrics_enabled" env:"METRICS_ENABLED"`
	MetricsPath            string                          `json:"metrics_path" yaml:"metrics_path" toml:"metrics_path" env:"METRICS_PATH"`
	MetricsEndpoint        string                          `json:"metrics_endpoint" yaml:"metrics_endpoint" toml:"metrics_endpoint" env:"METRICS_ENDPOINT"`
<<<<<<< HEAD
	HealthCheck            HealthCheckConfig               `json:"health_check" yaml:"health_check" toml:"health_check"`
=======
	// BackendConfigs defines per-backend configurations including path rewriting and header rewriting
	BackendConfigs map[string]BackendServiceConfig `json:"backend_configs" yaml:"backend_configs" toml:"backend_configs"`
>>>>>>> ce2e7bf9
}

// CompositeRoute defines a route that combines responses from multiple backends.
type CompositeRoute struct {
	Pattern  string   `json:"pattern" yaml:"pattern" toml:"pattern" env:"PATTERN"`
	Backends []string `json:"backends" yaml:"backends" toml:"backends" env:"BACKENDS"`
	Strategy string   `json:"strategy" yaml:"strategy" toml:"strategy" env:"STRATEGY"`
}

// PathRewritingConfig defines configuration for path rewriting rules.
type PathRewritingConfig struct {
	// StripBasePath removes the specified base path from all requests before forwarding to backends
	StripBasePath string `json:"strip_base_path" yaml:"strip_base_path" toml:"strip_base_path" env:"STRIP_BASE_PATH"`

	// BasePathRewrite replaces the base path with a new path for all requests
	BasePathRewrite string `json:"base_path_rewrite" yaml:"base_path_rewrite" toml:"base_path_rewrite" env:"BASE_PATH_REWRITE"`

	// EndpointRewrites defines per-endpoint path rewriting rules
	EndpointRewrites map[string]EndpointRewriteRule `json:"endpoint_rewrites" yaml:"endpoint_rewrites" toml:"endpoint_rewrites"`
}

// EndpointRewriteRule defines a rewrite rule for a specific endpoint pattern.
type EndpointRewriteRule struct {
	// Pattern is the incoming request pattern to match (e.g., "/api/v1/users")
	Pattern string `json:"pattern" yaml:"pattern" toml:"pattern" env:"PATTERN"`

	// Replacement is the new path to use when forwarding to backend (e.g., "/users")
	Replacement string `json:"replacement" yaml:"replacement" toml:"replacement" env:"REPLACEMENT"`

	// Backend specifies which backend this rule applies to (optional, applies to all if empty)
	Backend string `json:"backend" yaml:"backend" toml:"backend" env:"BACKEND"`

	// StripQueryParams removes query parameters from the request when forwarding
	StripQueryParams bool `json:"strip_query_params" yaml:"strip_query_params" toml:"strip_query_params" env:"STRIP_QUERY_PARAMS"`
}

// BackendServiceConfig defines configuration for a specific backend service.
type BackendServiceConfig struct {
	// URL is the base URL for the backend service
	URL string `json:"url" yaml:"url" toml:"url" env:"URL"`

	// PathRewriting defines path rewriting rules specific to this backend
	PathRewriting PathRewritingConfig `json:"path_rewriting" yaml:"path_rewriting" toml:"path_rewriting"`

	// HeaderRewriting defines header rewriting rules specific to this backend
	HeaderRewriting HeaderRewritingConfig `json:"header_rewriting" yaml:"header_rewriting" toml:"header_rewriting"`

	// Endpoints defines endpoint-specific configurations
	Endpoints map[string]EndpointConfig `json:"endpoints" yaml:"endpoints" toml:"endpoints"`
}

// EndpointConfig defines configuration for a specific endpoint within a backend service.
type EndpointConfig struct {
	// Pattern is the URL pattern that this endpoint matches (e.g., "/api/v1/users/*")
	Pattern string `json:"pattern" yaml:"pattern" toml:"pattern" env:"PATTERN"`

	// PathRewriting defines path rewriting rules specific to this endpoint
	PathRewriting PathRewritingConfig `json:"path_rewriting" yaml:"path_rewriting" toml:"path_rewriting"`

	// HeaderRewriting defines header rewriting rules specific to this endpoint
	HeaderRewriting HeaderRewritingConfig `json:"header_rewriting" yaml:"header_rewriting" toml:"header_rewriting"`
}

// HeaderRewritingConfig defines configuration for header rewriting rules.
type HeaderRewritingConfig struct {
	// HostnameHandling controls how the Host header is handled
	HostnameHandling HostnameHandlingMode `json:"hostname_handling" yaml:"hostname_handling" toml:"hostname_handling" env:"HOSTNAME_HANDLING"`

	// CustomHostname sets a custom hostname to use instead of the original or backend hostname
	CustomHostname string `json:"custom_hostname" yaml:"custom_hostname" toml:"custom_hostname" env:"CUSTOM_HOSTNAME"`

	// SetHeaders defines headers to set or override on the request
	SetHeaders map[string]string `json:"set_headers" yaml:"set_headers" toml:"set_headers"`

	// RemoveHeaders defines headers to remove from the request
	RemoveHeaders []string `json:"remove_headers" yaml:"remove_headers" toml:"remove_headers"`
}

// HostnameHandlingMode defines how the Host header should be handled when forwarding requests.
type HostnameHandlingMode string

const (
	// HostnamePreserveOriginal preserves the original client's Host header (default)
	HostnamePreserveOriginal HostnameHandlingMode = "preserve_original"

	// HostnameUseBackend uses the backend service's hostname
	HostnameUseBackend HostnameHandlingMode = "use_backend"

	// HostnameUseCustom uses a custom hostname specified in CustomHostname
	HostnameUseCustom HostnameHandlingMode = "use_custom"
)

// Config provides configuration options for the ReverseProxyModule.
// This is the original Config struct which is being phased out in favor of ReverseProxyConfig.
type Config struct {
	Backends       map[string]BackendConfig `json:"backends" yaml:"backends"`
	PrefixMapping  map[string]string        `json:"prefix_mapping" yaml:"prefix_mapping"`
	ExactMapping   map[string]string        `json:"exact_mapping" yaml:"exact_mapping"`
	MetricsEnabled bool                     `json:"metrics_enabled" yaml:"metrics_enabled"`
	MetricsPath    string                   `json:"metrics_path" yaml:"metrics_path"`
	CircuitBreaker CircuitBreakerConfig     `json:"circuit_breaker" yaml:"circuit_breaker"`
	Retry          RetryConfig              `json:"retry" yaml:"retry"`
}

// BackendConfig provides configuration for a backend server.
type BackendConfig struct {
	URL                 string                `json:"url" yaml:"url"`
	Timeout             time.Duration         `json:"timeout" yaml:"timeout"`
	MaxIdleConns        int                   `json:"max_idle_conns" yaml:"max_idle_conns"`
	MaxIdleConnsPerHost int                   `json:"max_idle_conns_per_host" yaml:"max_idle_conns_per_host"`
	MaxConnsPerHost     int                   `json:"max_conns_per_host" yaml:"max_conns_per_host"`
	IdleConnTimeout     time.Duration         `json:"idle_conn_timeout" yaml:"idle_conn_timeout"`
	TLSSkipVerify       bool                  `json:"tls_skip_verify" yaml:"tls_skip_verify"`
	CircuitBreaker      *CircuitBreakerConfig `json:"circuit_breaker" yaml:"circuit_breaker"`
	Retry               *RetryConfig          `json:"retry" yaml:"retry"`
}

// CircuitBreakerConfig provides configuration for the circuit breaker.
type CircuitBreakerConfig struct {
	Enabled                 bool          `json:"enabled" yaml:"enabled" toml:"enabled" env:"ENABLED"`
	FailureThreshold        int           `json:"failure_threshold" yaml:"failure_threshold" toml:"failure_threshold" env:"FAILURE_THRESHOLD"`
	SuccessThreshold        int           `json:"success_threshold" yaml:"success_threshold" toml:"success_threshold" env:"SUCCESS_THRESHOLD"`
	OpenTimeout             time.Duration `json:"open_timeout" yaml:"open_timeout" toml:"open_timeout" env:"OPEN_TIMEOUT"`
	HalfOpenAllowedRequests int           `json:"half_open_allowed_requests" yaml:"half_open_allowed_requests" toml:"half_open_allowed_requests" env:"HALF_OPEN_ALLOWED_REQUESTS"`
	WindowSize              int           `json:"window_size" yaml:"window_size" toml:"window_size" env:"WINDOW_SIZE"`
	SuccessRateThreshold    float64       `json:"success_rate_threshold" yaml:"success_rate_threshold" toml:"success_rate_threshold" env:"SUCCESS_RATE_THRESHOLD"`
}

// RetryConfig provides configuration for the retry policy.
type RetryConfig struct {
	Enabled              bool          `json:"enabled" yaml:"enabled"`
	MaxRetries           int           `json:"max_retries" yaml:"max_retries"`
	BaseDelay            time.Duration `json:"base_delay" yaml:"base_delay"`
	MaxDelay             time.Duration `json:"max_delay" yaml:"max_delay"`
	Jitter               float64       `json:"jitter" yaml:"jitter"`
	Timeout              time.Duration `json:"timeout" yaml:"timeout"`
	RetryableStatusCodes []int         `json:"retryable_status_codes" yaml:"retryable_status_codes"`
}

// HealthCheckConfig provides configuration for backend health checking.
type HealthCheckConfig struct {
	Enabled                  bool                           `json:"enabled" yaml:"enabled" toml:"enabled" env:"ENABLED" default:"false" desc:"Enable health checking for backend services"`
	Interval                 time.Duration                  `json:"interval" yaml:"interval" toml:"interval" env:"INTERVAL" default:"30s" desc:"Interval between health checks"`
	Timeout                  time.Duration                  `json:"timeout" yaml:"timeout" toml:"timeout" env:"TIMEOUT" default:"5s" desc:"Timeout for health check requests"`
	RecentRequestThreshold   time.Duration                  `json:"recent_request_threshold" yaml:"recent_request_threshold" toml:"recent_request_threshold" env:"RECENT_REQUEST_THRESHOLD" default:"60s" desc:"Skip health check if a request to the backend occurred within this time"`
	HealthEndpoints          map[string]string              `json:"health_endpoints" yaml:"health_endpoints" toml:"health_endpoints" env:"HEALTH_ENDPOINTS" desc:"Custom health check endpoints for specific backends (defaults to base URL)"`
	ExpectedStatusCodes      []int                          `json:"expected_status_codes" yaml:"expected_status_codes" toml:"expected_status_codes" env:"EXPECTED_STATUS_CODES" default:"[200]" desc:"HTTP status codes considered healthy"`
	BackendHealthCheckConfig map[string]BackendHealthConfig `json:"backend_health_check_config" yaml:"backend_health_check_config" toml:"backend_health_check_config" desc:"Per-backend health check configuration"`
}

// BackendHealthConfig provides per-backend health check configuration.
type BackendHealthConfig struct {
	Enabled             bool          `json:"enabled" yaml:"enabled" toml:"enabled" env:"ENABLED" default:"true" desc:"Enable health checking for this backend"`
	Endpoint            string        `json:"endpoint" yaml:"endpoint" toml:"endpoint" env:"ENDPOINT" desc:"Custom health check endpoint (defaults to base URL)"`
	Interval            time.Duration `json:"interval" yaml:"interval" toml:"interval" env:"INTERVAL" desc:"Override global interval for this backend"`
	Timeout             time.Duration `json:"timeout" yaml:"timeout" toml:"timeout" env:"TIMEOUT" desc:"Override global timeout for this backend"`
	ExpectedStatusCodes []int         `json:"expected_status_codes" yaml:"expected_status_codes" toml:"expected_status_codes" env:"EXPECTED_STATUS_CODES" desc:"Override global expected status codes for this backend"`
}<|MERGE_RESOLUTION|>--- conflicted
+++ resolved
@@ -19,12 +19,9 @@
 	MetricsEnabled         bool                            `json:"metrics_enabled" yaml:"metrics_enabled" toml:"metrics_enabled" env:"METRICS_ENABLED"`
 	MetricsPath            string                          `json:"metrics_path" yaml:"metrics_path" toml:"metrics_path" env:"METRICS_PATH"`
 	MetricsEndpoint        string                          `json:"metrics_endpoint" yaml:"metrics_endpoint" toml:"metrics_endpoint" env:"METRICS_ENDPOINT"`
-<<<<<<< HEAD
 	HealthCheck            HealthCheckConfig               `json:"health_check" yaml:"health_check" toml:"health_check"`
-=======
 	// BackendConfigs defines per-backend configurations including path rewriting and header rewriting
 	BackendConfigs map[string]BackendServiceConfig `json:"backend_configs" yaml:"backend_configs" toml:"backend_configs"`
->>>>>>> ce2e7bf9
 }
 
 // CompositeRoute defines a route that combines responses from multiple backends.
