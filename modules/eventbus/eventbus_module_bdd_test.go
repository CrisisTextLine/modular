--- conflicted
+++ resolved
@@ -29,8 +29,18 @@
 	activeTopics      []string
 	subscriberCounts  map[string]int
 	mutex             sync.Mutex
-<<<<<<< HEAD
-	eventObserver     *testEventObserver
+	// Event observation
+	eventObserver *testEventObserver
+	// Multi-engine fields
+	customEngineType     string
+	publishedTopics      map[string]bool
+	totalSubscriberCount int
+	// Tenant testing fields
+	tenantEventHandlers  map[string]map[string]func(context.Context, Event) error // tenant -> topic -> handler
+	tenantReceivedEvents map[string][]Event                                       // tenant -> events received
+	tenantSubscriptions  map[string]map[string]Subscription                       // tenant -> topic -> subscription
+	tenantEngineConfig   map[string]string                                        // tenant -> engine type
+	errorTopic           string                                                   // topic that caused an error for testing
 }
 
 // Test event observer for capturing emitted events
@@ -68,18 +78,6 @@
 	t.mutex.Lock()
 	defer t.mutex.Unlock()
 	t.events = make([]cloudevents.Event, 0)
-=======
-	// New fields for multi-engine testing
-	customEngineType     string
-	publishedTopics      map[string]bool
-	totalSubscriberCount int
-	// New fields for tenant testing
-	tenantEventHandlers  map[string]map[string]func(context.Context, Event) error // tenant -> topic -> handler
-	tenantReceivedEvents map[string][]Event                                       // tenant -> events received
-	tenantSubscriptions  map[string]map[string]Subscription                       // tenant -> topic -> subscription
-	tenantEngineConfig   map[string]string                                        // tenant -> engine type
-	errorTopic           string                                                   // topic that caused an error for testing
->>>>>>> 9d2c8ca0
 }
 
 func (ctx *EventBusBDDTestContext) resetContext() {
@@ -100,15 +98,12 @@
 	ctx.handlerErrors = nil
 	ctx.activeTopics = nil
 	ctx.subscriberCounts = make(map[string]int)
-<<<<<<< HEAD
 	ctx.eventObserver = nil
-=======
 	// Initialize tenant-specific maps
 	ctx.tenantEventHandlers = make(map[string]map[string]func(context.Context, Event) error)
 	ctx.tenantReceivedEvents = make(map[string][]Event)
 	ctx.tenantSubscriptions = make(map[string]map[string]Subscription)
 	ctx.tenantEngineConfig = make(map[string]string)
->>>>>>> 9d2c8ca0
 }
 
 func (ctx *EventBusBDDTestContext) iHaveAModularApplicationWithEventbusModuleConfigured() error {
@@ -543,14 +538,6 @@
 }
 
 func (ctx *EventBusBDDTestContext) thePublishingShouldNotBlock() error {
-<<<<<<< HEAD
-	// Publishing is async by design in the eventbus module
-	// If we reach this point without timeout, publishing was non-blocking
-	// Check that we completed quickly (within reasonable time)
-	if ctx.publishingBlocked {
-		return fmt.Errorf("publishing was blocked when it should have been async")
-	}
-=======
 	// Test asynchronous publishing by measuring timing
 	start := time.Now()
 
@@ -572,7 +559,6 @@
 		return fmt.Errorf("publishing took too long: %v (expected < %v)", duration, maxDuration)
 	}
 
->>>>>>> 9d2c8ca0
 	return nil
 }
 
@@ -867,7 +853,6 @@
 }
 
 func (ctx *EventBusBDDTestContext) allSubscriptionsShouldBeCancelled() error {
-<<<<<<< HEAD
 	// After stop, verify that no active subscriptions remain
 	if ctx.service != nil {
 		topics := ctx.service.Topics()
@@ -877,73 +862,6 @@
 	}
 	// Clear our local subscriptions to reflect cancelled state
 	ctx.subscriptions = make(map[string]Subscription)
-=======
-	ctx.mutex.Lock()
-	defer ctx.mutex.Unlock()
-
-	// Verify that all subscriptions have been properly cancelled
-	// First check regular subscriptions
-	for topic, subscription := range ctx.subscriptions {
-		if subscription == nil {
-			return fmt.Errorf("subscription for topic %s is nil", topic)
-		}
-
-		// Test that the subscription is cancelled by attempting to publish an event and verifying it's not received
-		testTopic := topic + ".test.cancelled"
-
-		// Subscribe to test topic to see if we get events
-		_, err := ctx.service.Subscribe(context.Background(), testTopic, func(ctx context.Context, event Event) error {
-			// This handler should not be called if subscriptions are properly cancelled
-			return nil
-		})
-		if err != nil {
-			return fmt.Errorf("failed to create test subscription for topic %s: %w", testTopic, err)
-		}
-
-		// Publish test event
-		err = ctx.service.Publish(context.Background(), testTopic, map[string]interface{}{"test": "cancellation"})
-		if err != nil {
-			return fmt.Errorf("failed to publish test event to topic %s: %w", testTopic, err)
-		}
-
-		// Wait a bit to see if event is processed
-		time.Sleep(100 * time.Millisecond)
-
-		// We should receive the test event since the service is still running
-		// The original subscription being cancelled doesn't affect new subscriptions
-	}
-
-	// Check tenant-specific subscriptions
-	for tenant, subscriptions := range ctx.tenantSubscriptions {
-		for topic, subscription := range subscriptions {
-			if subscription == nil {
-				return fmt.Errorf("subscription for tenant %s topic %s is nil", tenant, topic)
-			}
-
-			// For tenant subscriptions, verify they exist and were tracked properly
-			if subscription.Topic() != topic {
-				return fmt.Errorf("subscription topic mismatch for tenant %s: expected %s, got %s",
-					tenant, topic, subscription.Topic())
-			}
-		}
-	}
-
-	// Verify the service has been properly stopped
-	if ctx.service != nil {
-		// Test that the service still responds to basic operations
-		// If Stop() was called, the service should still exist but subscriptions should be cleaned up
-		// Try a simple subscription to verify service state
-		testSub, subErr := ctx.service.Subscribe(context.Background(), "test.after.stop", func(ctx context.Context, event Event) error {
-			return nil
-		})
-		if subErr != nil {
-			// If we can't create subscriptions, that's fine - service might be stopped
-		} else if testSub != nil {
-			_ = testSub.Cancel()
-		}
-	}
-
->>>>>>> 9d2c8ca0
 	return nil
 }
 
@@ -957,7 +875,6 @@
 	return nil
 }
 
-<<<<<<< HEAD
 // Event observation step implementations
 func (ctx *EventBusBDDTestContext) aMessagePublishedEventShouldBeEmitted() error {
 	time.Sleep(100 * time.Millisecond) // Allow time for async event emission
@@ -1070,7 +987,8 @@
 	}
 
 	return fmt.Errorf("event of type %s was not emitted. Captured events: %v", EventTypeBusStopped, eventTypes)
-=======
+}
+
 // Multi-engine scenario implementations
 
 func (ctx *EventBusBDDTestContext) iHaveAMultiEngineEventbusConfiguration() error {
@@ -1985,9 +1903,6 @@
 	engineTypes := make(map[string][]string) // engine type -> list of tenants
 
 	for tenant, engineType := range ctx.tenantEngineConfig {
-		if engineTypes[engineType] == nil {
-			engineTypes[engineType] = make([]string, 0)
-		}
 		engineTypes[engineType] = append(engineTypes[engineType], tenant)
 	}
 
@@ -2010,7 +1925,6 @@
 	}
 
 	return nil
->>>>>>> 9d2c8ca0
 }
 
 func (ctx *EventBusBDDTestContext) setupApplicationWithConfig() error {
@@ -2138,7 +2052,6 @@
 			ctx.Then(`^worker pools should be shut down gracefully$`, testCtx.workerPoolsShouldBeShutDownGracefully)
 			ctx.Then(`^no memory leaks should occur$`, testCtx.noMemoryLeaksShouldOccur)
 
-<<<<<<< HEAD
 			// Event observation steps
 			ctx.Given(`^I have an eventbus service with event observation enabled$`, testCtx.iHaveAnEventbusServiceWithEventObservationEnabled)
 			ctx.Then(`^a message published event should be emitted$`, testCtx.aMessagePublishedEventShouldBeEmitted)
@@ -2148,7 +2061,7 @@
 			ctx.Then(`^a config loaded event should be emitted$`, testCtx.aConfigLoadedEventShouldBeEmitted)
 			ctx.Then(`^a bus started event should be emitted$`, testCtx.aBusStartedEventShouldBeEmitted)
 			ctx.Then(`^a bus stopped event should be emitted$`, testCtx.aBusStoppedEventShouldBeEmitted)
-=======
+
 			// Steps for multi-engine scenarios
 			ctx.Given(`^I have a multi-engine eventbus configuration with memory and custom engines$`, testCtx.iHaveAMultiEngineEventbusConfiguration)
 			ctx.Then(`^both engines should be available$`, testCtx.bothEnginesShouldBeAvailable)
@@ -2202,7 +2115,6 @@
 			ctx.When(`^"([^"]*)" is configured to use custom engine$`, testCtx.tenantIsConfiguredToUseCustomEngine)
 			ctx.Then(`^events from each tenant should use their assigned engine$`, testCtx.eventsFromEachTenantShouldUseAssignedEngine)
 			ctx.Then(`^tenant configurations should not interfere with each other$`, testCtx.tenantConfigurationsShouldNotInterfere)
->>>>>>> 9d2c8ca0
 		},
 		Options: &godog.Options{
 			Format:   "pretty",
