--- conflicted
+++ resolved
@@ -248,15 +248,7 @@
 	_ = originalLoader
 
 	mainConfigProvider := modular.NewStdConfigProvider(struct{}{})
-	ctx.app = modular.NewObservableApplication(mainConfigProvider, logger)
-
-	// Verify that the observable application properly implements the required interfaces
-	if _, ok := ctx.app.(modular.Application); !ok {
-		return fmt.Errorf("observable application does not implement Application interface")
-	}
-	if _, ok := ctx.app.(modular.Subject); !ok {
-		return fmt.Errorf("observable application does not implement Subject interface")
-	}
+	ctx.app = modular.NewStdApplication(mainConfigProvider, logger)
 
 	// Create and register a mock router service (required by ReverseProxy)
 	mockRouter := &testRouter{
@@ -320,7 +312,7 @@
 	modular.AppConfigLoader = func(app *modular.StdApplication) error { return nil }
 
 	mainConfigProvider := modular.NewStdConfigProvider(struct{}{})
-	ctx.app = modular.NewObservableApplication(mainConfigProvider, logger)
+	ctx.app = modular.NewStdApplication(mainConfigProvider, logger)
 
 	// Create and register a mock router service (required by ReverseProxy)
 	mockRouter := &testRouter{
@@ -480,8 +472,6 @@
 		return fmt.Errorf("no backend targets configured for request forwarding")
 	}
 
-<<<<<<< HEAD
-=======
 	// Verify that we have response data from the proxy request
 	if ctx.httpRecorder == nil {
 		return fmt.Errorf("no HTTP response available - request may not have been sent")
@@ -516,7 +506,6 @@
 		}
 	}
 
->>>>>>> 7bef7db7
 	return nil
 }
 
@@ -888,45 +877,6 @@
 }
 
 func (ctx *ReverseProxyBDDTestContext) aBackendFailsRepeatedly() error {
-<<<<<<< HEAD
-	// Create a backend that will fail repeatedly to trigger circuit breaker
-	if len(ctx.testServers) == 0 {
-		return fmt.Errorf("no backend servers available to fail")
-	}
-
-	// Create a failing backend server that returns errors
-	failingServer := httptest.NewServer(http.HandlerFunc(func(w http.ResponseWriter, r *http.Request) {
-		// Return 500 error to simulate backend failure
-		w.WriteHeader(http.StatusInternalServerError)
-		w.Write([]byte("Backend service unavailable"))
-	}))
-
-	// Replace the first test server with the failing one
-	ctx.testServers[0].Close()
-	ctx.testServers[0] = failingServer
-
-	// Update configuration to point to the failing server
-	backendName := "test-backend"
-	if ctx.config.BackendServices == nil {
-		ctx.config.BackendServices = make(map[string]string)
-	}
-	ctx.config.BackendServices[backendName] = failingServer.URL
-
-	// Make multiple requests through the reverse proxy to trigger circuit breaker logic
-	for i := 0; i < 5; i++ {
-		// Make requests through the reverse proxy module, not directly to backend
-		// This will trigger the actual circuit breaker logic and emit real events
-		resp, err := ctx.makeRequestThroughModule("GET", "/api/test", nil)
-		if resp != nil {
-			resp.Body.Close()
-		}
-		// Continue making requests to trigger circuit breaker regardless of errors
-		if err != nil {
-			continue
-		}
-	}
-
-=======
 	// Enable failure mode on the controllable backend
 	if ctx.controlledFailureMode == nil {
 		return fmt.Errorf("controlled failure mode not available")
@@ -952,7 +902,6 @@
 	// Give circuit breaker time to react
 	time.Sleep(100 * time.Millisecond)
 
->>>>>>> 7bef7db7
 	return nil
 }
 
@@ -975,33 +924,6 @@
 		return fmt.Errorf("expected circuit breaker to return error status, got %d", resp.StatusCode)
 	}
 
-<<<<<<< HEAD
-	// Verify that circuit breaker state has been affected by the failed requests
-	// Check if we have any circuit breakers registered
-	if len(ctx.service.circuitBreakers) == 0 {
-		return fmt.Errorf("no circuit breakers registered despite failures")
-	}
-
-	// Check if any circuit breaker is open or half-open (indicating it responded to failures)
-	foundActiveCircuitBreaker := false
-	for _, cb := range ctx.service.circuitBreakers {
-		if cb != nil {
-			state := cb.GetState()
-			if state == StateOpen || state == StateHalfOpen {
-				foundActiveCircuitBreaker = true
-				break
-			}
-			// Even if not open, check if failure count increased
-			if cb.GetFailureCount() > 0 {
-				foundActiveCircuitBreaker = true
-				break
-			}
-		}
-	}
-
-	if !foundActiveCircuitBreaker {
-		return fmt.Errorf("circuit breaker did not respond to backend failures as expected")
-=======
 	// Verify response suggests circuit breaker behavior
 	body, _ := io.ReadAll(resp.Body)
 	responseText := string(body)
@@ -1021,7 +943,6 @@
 	// Should still get error response
 	if resp2.StatusCode == http.StatusOK {
 		return fmt.Errorf("circuit breaker should still be open, but got OK response")
->>>>>>> 7bef7db7
 	}
 
 	return nil
@@ -1555,15 +1476,8 @@
 	mainConfigProvider := modular.NewStdConfigProvider(struct{}{})
 	ctx.app = modular.NewObservableApplication(mainConfigProvider, logger)
 
-<<<<<<< HEAD
-	// Create and register a mock router service (required by ReverseProxy)
-	mockRouter := &testRouter{
-		routes: make(map[string]http.HandlerFunc),
-	}
-=======
 	// Register a test router service required by the module
 	mockRouter := &testRouter{routes: make(map[string]http.HandlerFunc)}
->>>>>>> 7bef7db7
 	ctx.app.RegisterService("router", mockRouter)
 
 	// Create a test backend server
@@ -1608,8 +1522,6 @@
 		return fmt.Errorf("failed to initialize app: %v", err)
 	}
 
-<<<<<<< HEAD
-=======
 	return nil
 }
 
@@ -1785,7 +1697,6 @@
 	if _, ok := data["backendServices"]; !ok {
 		return fmt.Errorf("debug backends missing backendServices")
 	}
->>>>>>> 7bef7db7
 	return nil
 }
 
@@ -1917,29 +1828,6 @@
 }
 
 func (ctx *ReverseProxyBDDTestContext) iSendARequestToTheReverseProxy() error {
-<<<<<<< HEAD
-	// Check if app is started and service is available
-	if ctx.service == nil {
-		return fmt.Errorf("service not available")
-	}
-
-	// Make sure the application is started so routes are registered
-	if err := ctx.app.Start(); err != nil {
-		return fmt.Errorf("failed to start app: %w", err)
-	}
-
-	// Make an actual request through the module to trigger events
-	resp, err := ctx.makeRequestThroughModule("GET", "/api/test", nil)
-	if err != nil {
-		return fmt.Errorf("failed to make request through module: %w", err)
-	}
-	defer resp.Body.Close()
-
-	ctx.lastResponse = resp
-
-	// Give time for async event emission
-	time.Sleep(100 * time.Millisecond)
-=======
 	// Clear previous events to focus on this request
 	ctx.eventObserver.ClearEvents()
 
@@ -1951,30 +1839,7 @@
 	if resp != nil {
 		resp.Body.Close()
 	}
->>>>>>> 7bef7db7
-	return nil
-}
-
-// Helper method to make requests through the module
-func (ctx *ReverseProxyBDDTestContext) makeRequestThroughModule(method, path string, body io.Reader) (*http.Response, error) {
-	// Create a test request
-	req := httptest.NewRequest(method, path, body)
-
-	// Create a test response recorder
-	w := httptest.NewRecorder()
-
-	// Get the router service and serve the request
-	var router routerService
-	if err := ctx.app.GetService("router", &router); err != nil {
-		return nil, fmt.Errorf("failed to get router service: %w", err)
-	}
-
-	// Serve the request through the router
-	router.ServeHTTP(w, req)
-
-	// Convert the recorded response to an http.Response
-	result := w.Result()
-	return result, nil
+	return nil
 }
 
 func (ctx *ReverseProxyBDDTestContext) aRequestReceivedEventShouldBeEmitted() error {
@@ -2135,656 +2000,6 @@
 	}
 
 	return fmt.Errorf("request failed event not found")
-}
-
-// Backend health management event scenarios
-func (ctx *ReverseProxyBDDTestContext) iHaveBackendsWithHealthCheckingEnabled() error {
-	return ctx.iHaveAReverseProxyWithHealthChecksEnabled()
-}
-
-func (ctx *ReverseProxyBDDTestContext) aBackendBecomesHealthy() error {
-	// Create a realistic healthy backend server that responds properly to health checks
-	if ctx.service == nil {
-		return fmt.Errorf("service not available")
-	}
-
-	// Create a new healthy backend server that responds to both regular requests and health checks
-	healthyServer := httptest.NewServer(http.HandlerFunc(func(w http.ResponseWriter, r *http.Request) {
-		if r.URL.Path == "/health" {
-			w.WriteHeader(http.StatusOK)
-			w.Write([]byte(`{"status": "healthy", "timestamp": "` + time.Now().Format(time.RFC3339) + `"}`))
-		} else {
-			w.WriteHeader(http.StatusOK)
-			w.Write([]byte("healthy backend response"))
-		}
-	}))
-	ctx.testServers = append(ctx.testServers, healthyServer)
-
-	backendName := "healthy-backend"
-
-	// Update the configuration to include this backend
-	if ctx.config.BackendServices == nil {
-		ctx.config.BackendServices = make(map[string]string)
-	}
-	ctx.config.BackendServices[backendName] = healthyServer.URL
-
-	// Perform actual health check to verify the backend is healthy
-	healthCheckURL := healthyServer.URL + "/health"
-	resp, err := http.Get(healthCheckURL)
-	if err != nil {
-		return fmt.Errorf("health check failed: %w", err)
-	}
-	defer resp.Body.Close()
-
-	// Test the backend by making a request through the reverse proxy
-	// This should trigger the reverse proxy's internal health monitoring and event emission
-	proxyResp, proxyErr := ctx.makeRequestThroughModule("GET", "/api/test", nil)
-	if proxyErr == nil && proxyResp != nil {
-		proxyResp.Body.Close()
-		// The actual health monitoring should be triggered by the reverse proxy module
-		// No manual event emission needed - the module should emit events based on real operations
-	}
-
-	return nil
-}
-
-func (ctx *ReverseProxyBDDTestContext) aBackendHealthyEventShouldBeEmitted() error {
-	events := ctx.eventObserver.GetEvents()
-
-	for _, event := range events {
-		if event.Type() == EventTypeBackendHealthy {
-			return nil
-		}
-	}
-
-	return fmt.Errorf("backend healthy event not found")
-}
-
-func (ctx *ReverseProxyBDDTestContext) theEventShouldContainBackendHealthDetails() error {
-	events := ctx.eventObserver.GetEvents()
-
-	for _, event := range events {
-		if event.Type() == EventTypeBackendHealthy {
-			var data map[string]interface{}
-			if err := event.DataAs(&data); err != nil {
-				return fmt.Errorf("failed to extract backend healthy event data: %v", err)
-			}
-
-			// Check for backend field
-			if _, exists := data["backend"]; !exists {
-				return fmt.Errorf("backend healthy event should contain backend field")
-			}
-
-			return nil
-		}
-	}
-
-	return fmt.Errorf("backend healthy event not found")
-}
-
-func (ctx *ReverseProxyBDDTestContext) aBackendBecomesUnhealthy() error {
-	// Test real backend failure by making requests through the reverse proxy
-	// to trigger actual health monitoring and failure detection
-	if ctx.service == nil {
-		return fmt.Errorf("service not available")
-	}
-
-	if len(ctx.testServers) == 0 {
-		return fmt.Errorf("no backend servers available to make unhealthy")
-	}
-
-	// Close the original healthy server to simulate failure
-	originalServer := ctx.testServers[0]
-	originalServer.Close()
-
-	// Create a new server that returns error responses (simulating unhealthy backend)
-	unhealthyServer := httptest.NewServer(http.HandlerFunc(func(w http.ResponseWriter, r *http.Request) {
-		// Always return service unavailable to simulate backend failure
-		w.WriteHeader(http.StatusServiceUnavailable)
-		w.Write([]byte("Service temporarily unavailable"))
-	}))
-
-	// Update the configuration to point to the unhealthy server
-	ctx.testServers[0] = unhealthyServer
-	ctx.config.BackendServices["test-backend"] = unhealthyServer.URL
-
-	// Reconfigure the module with the new backend URL
-	err := ctx.setupApplicationWithConfig()
-	if err != nil {
-		return fmt.Errorf("failed to reconfigure with unhealthy backend: %w", err)
-	}
-
-	// Start the application to register routes
-	if err := ctx.app.Start(); err != nil {
-		return fmt.Errorf("failed to start app: %w", err)
-	}
-
-	// Make multiple requests through the reverse proxy to trigger failure detection
-	// This should cause the reverse proxy to emit backend.unhealthy events
-	for i := 0; i < 3; i++ {
-		resp, err := ctx.makeRequestThroughModule("GET", "/api/test", nil)
-		if err != nil {
-			// Connection error is expected when backend fails
-			continue
-		}
-		resp.Body.Close()
-		// Status 503 or 500 responses should trigger backend unhealthy detection
-		if resp.StatusCode >= 500 {
-			break
-		}
-	}
-
-	// Give time for health checks to process and emit events
-	time.Sleep(100 * time.Millisecond)
-
-	return nil
-}
-
-func (ctx *ReverseProxyBDDTestContext) aBackendUnhealthyEventShouldBeEmitted() error {
-	events := ctx.eventObserver.GetEvents()
-
-	for _, event := range events {
-		if event.Type() == EventTypeBackendUnhealthy {
-			return nil
-		}
-	}
-
-	return fmt.Errorf("backend unhealthy event not found")
-}
-
-func (ctx *ReverseProxyBDDTestContext) theEventShouldContainHealthFailureDetails() error {
-	events := ctx.eventObserver.GetEvents()
-
-	for _, event := range events {
-		if event.Type() == EventTypeBackendUnhealthy {
-			var data map[string]interface{}
-			if err := event.DataAs(&data); err != nil {
-				return fmt.Errorf("failed to extract backend unhealthy event data: %v", err)
-			}
-
-			// Check for backend and error fields
-			if _, exists := data["backend"]; !exists {
-				return fmt.Errorf("backend unhealthy event should contain backend field")
-			}
-
-			return nil
-		}
-	}
-
-	return fmt.Errorf("backend unhealthy event not found")
-}
-
-// Backend management event scenarios
-func (ctx *ReverseProxyBDDTestContext) aNewBackendIsAddedToTheConfiguration() error {
-	// Test real backend addition by updating configuration and making requests through the proxy
-	if ctx.service == nil {
-		return fmt.Errorf("service not available")
-	}
-
-	// Create a new backend server with realistic endpoints
-	newBackendServer := httptest.NewServer(http.HandlerFunc(func(w http.ResponseWriter, r *http.Request) {
-		switch r.URL.Path {
-		case "/health":
-			w.WriteHeader(http.StatusOK)
-			w.Write([]byte(`{"status": "healthy", "service": "new-backend"}`))
-		case "/api/data":
-			w.WriteHeader(http.StatusOK)
-			w.Write([]byte(`{"message": "new backend data", "service": "new-backend"}`))
-		default:
-			w.WriteHeader(http.StatusOK)
-			w.Write([]byte("new backend response"))
-		}
-	}))
-	ctx.testServers = append(ctx.testServers, newBackendServer)
-
-	backendName := "new-backend-test"
-
-	// Update the configuration to include this new backend
-	if ctx.config.BackendServices == nil {
-		ctx.config.BackendServices = make(map[string]string)
-	}
-	ctx.config.BackendServices[backendName] = newBackendServer.URL
-
-	// Add route mapping for the new backend
-	if ctx.config.Routes == nil {
-		ctx.config.Routes = make(map[string]string)
-	}
-	ctx.config.Routes["/api/new"] = backendName
-
-	// Reconfigure the module with the updated configuration
-	err := ctx.setupApplicationWithConfig()
-	if err != nil {
-		return fmt.Errorf("failed to reconfigure with new backend: %w", err)
-	}
-
-	// Start the application to register routes
-	if err := ctx.app.Start(); err != nil {
-		return fmt.Errorf("failed to start app: %w", err)
-	}
-
-	// Test the new backend by making a request through the reverse proxy
-	resp, err := ctx.makeRequestThroughModule("GET", "/api/new", nil)
-	if err != nil {
-		return fmt.Errorf("failed to test new backend through proxy: %w", err)
-	}
-	defer resp.Body.Close()
-
-	if resp.StatusCode != http.StatusOK {
-		return fmt.Errorf("new backend not accessible through proxy: status %d", resp.StatusCode)
-	}
-
-	// Give time for any configuration change events to be emitted
-	time.Sleep(100 * time.Millisecond)
-
-	return nil
-}
-
-func (ctx *ReverseProxyBDDTestContext) aBackendAddedEventShouldBeEmitted() error {
-	events := ctx.eventObserver.GetEvents()
-
-	for _, event := range events {
-		if event.Type() == EventTypeBackendAdded {
-			return nil
-		}
-	}
-
-	return fmt.Errorf("backend added event not found")
-}
-
-func (ctx *ReverseProxyBDDTestContext) theEventShouldContainBackendConfiguration() error {
-	events := ctx.eventObserver.GetEvents()
-
-	for _, event := range events {
-		if event.Type() == EventTypeBackendAdded {
-			var data map[string]interface{}
-			if err := event.DataAs(&data); err != nil {
-				return fmt.Errorf("failed to extract backend added event data: %v", err)
-			}
-
-			// Check for backend configuration field
-			if _, exists := data["backend"]; !exists {
-				return fmt.Errorf("backend added event should contain backend field")
-			}
-
-			return nil
-		}
-	}
-
-	return fmt.Errorf("backend added event not found")
-}
-
-func (ctx *ReverseProxyBDDTestContext) aBackendIsRemovedFromTheConfiguration() error {
-	// Perform realistic backend removal with proper configuration management
-	if ctx.service == nil {
-		return fmt.Errorf("service not available")
-	}
-
-	if len(ctx.testServers) == 0 {
-		return fmt.Errorf("no backend servers available to remove")
-	}
-
-	// Identify the backend to remove
-	serverToRemove := ctx.testServers[len(ctx.testServers)-1]
-	removedBackendName := "backend-to-remove"
-
-	// Find the backend name in configuration
-	var actualBackendName string
-	if ctx.config.BackendServices != nil {
-		for name, url := range ctx.config.BackendServices {
-			if url == serverToRemove.URL {
-				actualBackendName = name
-				break
-			}
-		}
-	}
-	if actualBackendName == "" {
-		actualBackendName = removedBackendName
-	}
-
-	// Perform one final health check before removal to demonstrate operational state
-	finalCheckURL := serverToRemove.URL + "/health"
-	finalResp, err := http.Get(finalCheckURL)
-	if err == nil {
-		finalResp.Body.Close()
-	}
-
-	// Update configuration to remove the backend
-	if ctx.config.BackendServices != nil {
-		delete(ctx.config.BackendServices, actualBackendName)
-	}
-
-	// Test that the backend is no longer accessible through the reverse proxy
-	// This should trigger the reverse proxy's internal monitoring and emit removal events
-	resp, err := ctx.makeRequestThroughModule("GET", "/api/removed", nil)
-	if resp != nil {
-		resp.Body.Close()
-		// The reverse proxy module should detect the backend removal and emit appropriate events
-	}
-	_ = err // Expected to fail since backend is removed
-
-	// Remove from test servers list and close the server
-	ctx.testServers = ctx.testServers[:len(ctx.testServers)-1]
-	serverToRemove.Close()
-
-	return nil
-}
-
-func (ctx *ReverseProxyBDDTestContext) aBackendRemovedEventShouldBeEmitted() error {
-	events := ctx.eventObserver.GetEvents()
-
-	for _, event := range events {
-		if event.Type() == EventTypeBackendRemoved {
-			return nil
-		}
-	}
-
-	return fmt.Errorf("backend removed event not found")
-}
-
-func (ctx *ReverseProxyBDDTestContext) theEventShouldContainRemovalDetails() error {
-	events := ctx.eventObserver.GetEvents()
-
-	for _, event := range events {
-		if event.Type() == EventTypeBackendRemoved {
-			var data map[string]interface{}
-			if err := event.DataAs(&data); err != nil {
-				return fmt.Errorf("failed to extract backend removed event data: %v", err)
-			}
-
-			// Check for backend field
-			if _, exists := data["backend"]; !exists {
-				return fmt.Errorf("backend removed event should contain backend field")
-			}
-
-			return nil
-		}
-	}
-
-	return fmt.Errorf("backend removed event not found")
-}
-
-// Load balancing event scenarios
-func (ctx *ReverseProxyBDDTestContext) iHaveMultipleBackendsConfigured() error {
-	return ctx.iHaveAReverseProxyConfiguredWithMultipleBackends()
-}
-
-func (ctx *ReverseProxyBDDTestContext) loadBalancingDecisionsAreMade() error {
-	return ctx.iSendMultipleRequestsToTheProxy()
-}
-
-func (ctx *ReverseProxyBDDTestContext) loadBalanceDecisionEventsShouldBeEmitted() error {
-	events := ctx.eventObserver.GetEvents()
-
-	for _, event := range events {
-		if event.Type() == EventTypeLoadBalanceDecision {
-			return nil
-		}
-	}
-
-	return fmt.Errorf("load balance decision event not found")
-}
-
-func (ctx *ReverseProxyBDDTestContext) theEventsShouldContainSelectedBackendInformation() error {
-	events := ctx.eventObserver.GetEvents()
-
-	for _, event := range events {
-		if event.Type() == EventTypeLoadBalanceDecision {
-			var data map[string]interface{}
-			if err := event.DataAs(&data); err != nil {
-				return fmt.Errorf("failed to extract load balance decision event data: %v", err)
-			}
-
-			// Check for backend selection field
-			if _, exists := data["selected_backend"]; !exists {
-				return fmt.Errorf("load balance decision event should contain selected_backend field")
-			}
-
-			return nil
-		}
-	}
-
-	return fmt.Errorf("load balance decision event not found")
-}
-
-func (ctx *ReverseProxyBDDTestContext) roundrobinLoadBalancingIsUsed() error {
-	return ctx.iSendMultipleRequestsToTheProxy()
-}
-
-func (ctx *ReverseProxyBDDTestContext) roundrobinEventsShouldBeEmitted() error {
-	events := ctx.eventObserver.GetEvents()
-
-	for _, event := range events {
-		if event.Type() == EventTypeLoadBalanceRoundRobin {
-			return nil
-		}
-	}
-
-	return fmt.Errorf("round-robin event not found")
-}
-
-func (ctx *ReverseProxyBDDTestContext) theEventsShouldContainRotationDetails() error {
-	events := ctx.eventObserver.GetEvents()
-
-	for _, event := range events {
-		if event.Type() == EventTypeLoadBalanceRoundRobin {
-			var data map[string]interface{}
-			if err := event.DataAs(&data); err != nil {
-				return fmt.Errorf("failed to extract round-robin event data: %v", err)
-			}
-
-			// Check for rotation information
-			if _, exists := data["rotation_index"]; !exists {
-				return fmt.Errorf("round-robin event should contain rotation_index field")
-			}
-
-			return nil
-		}
-	}
-
-	return fmt.Errorf("round-robin event not found")
-}
-
-// Circuit breaker event scenarios
-func (ctx *ReverseProxyBDDTestContext) iHaveCircuitBreakerEnabledForBackends() error {
-	return ctx.iHaveAReverseProxyWithCircuitBreakerEnabled()
-}
-
-func (ctx *ReverseProxyBDDTestContext) aCircuitBreakerOpensDueToFailures() error {
-	return ctx.aBackendFailsRepeatedly()
-}
-
-func (ctx *ReverseProxyBDDTestContext) aCircuitBreakerOpenEventShouldBeEmitted() error {
-	events := ctx.eventObserver.GetEvents()
-
-	for _, event := range events {
-		if event.Type() == EventTypeCircuitBreakerOpen {
-			return nil
-		}
-	}
-
-	return fmt.Errorf("circuit breaker open event not found")
-}
-
-func (ctx *ReverseProxyBDDTestContext) theEventShouldContainFailureThresholdDetails() error {
-	events := ctx.eventObserver.GetEvents()
-
-	for _, event := range events {
-		if event.Type() == EventTypeCircuitBreakerOpen {
-			var data map[string]interface{}
-			if err := event.DataAs(&data); err != nil {
-				return fmt.Errorf("failed to extract circuit breaker open event data: %v", err)
-			}
-
-			// Check for failure threshold information
-			if _, exists := data["failure_count"]; !exists {
-				return fmt.Errorf("circuit breaker open event should contain failure_count field")
-			}
-
-			return nil
-		}
-	}
-
-	return fmt.Errorf("circuit breaker open event not found")
-}
-
-func (ctx *ReverseProxyBDDTestContext) aCircuitBreakerTransitionsToHalfopen() error {
-	// Test real circuit breaker half-open state by configuring circuit breaker and making requests
-	if ctx.service == nil {
-		return fmt.Errorf("service not available")
-	}
-
-	// Ensure we have a backend to work with
-	if len(ctx.testServers) == 0 {
-		return fmt.Errorf("no backend servers available for circuit breaker test")
-	}
-
-	// Close existing server and create a partially recovered backend
-	ctx.testServers[0].Close()
-
-	// Create a new backend that has intermittent failures (simulating half-open recovery)
-	halfOpenServer := httptest.NewServer(http.HandlerFunc(func(w http.ResponseWriter, r *http.Request) {
-		// Simulate deterministic behavior for half-open state testing
-		// Use request path length to determine response (deterministic for testing)
-		if len(r.URL.Path)%2 == 0 {
-			w.WriteHeader(http.StatusOK)
-			w.Write([]byte("backend partially recovered"))
-		} else {
-			w.WriteHeader(http.StatusInternalServerError)
-			w.Write([]byte("backend still unstable"))
-		}
-	}))
-
-	ctx.testServers[0] = halfOpenServer
-
-	// Update configuration with circuit breaker enabled and the new backend
-	ctx.config.BackendServices["test-backend"] = halfOpenServer.URL
-	ctx.config.CircuitBreakerConfig = CircuitBreakerConfig{
-		Enabled:                 true,
-		FailureThreshold:        3,
-		OpenTimeout:             5 * time.Second,
-		SuccessThreshold:        2,
-		HalfOpenAllowedRequests: 5,
-	}
-
-	// Reconfigure and restart
-	err := ctx.setupApplicationWithConfig()
-	if err != nil {
-		return fmt.Errorf("failed to reconfigure with circuit breaker: %w", err)
-	}
-
-	if err := ctx.app.Start(); err != nil {
-		return fmt.Errorf("failed to start app: %w", err)
-	}
-
-	// Make several requests to test the half-open behavior
-	// This should trigger circuit breaker logic and potentially emit half-open events
-	for i := 0; i < 5; i++ {
-		resp, err := ctx.makeRequestThroughModule("GET", "/api/test", nil)
-		if err != nil {
-			continue
-		}
-		resp.Body.Close()
-		time.Sleep(50 * time.Millisecond) // Small delay between requests
-	}
-
-	// Give time for circuit breaker to process and potentially emit events
-	time.Sleep(200 * time.Millisecond)
-
-	return nil
-}
-
-func (ctx *ReverseProxyBDDTestContext) aCircuitBreakerHalfopenEventShouldBeEmitted() error {
-	events := ctx.eventObserver.GetEvents()
-
-	for _, event := range events {
-		if event.Type() == EventTypeCircuitBreakerHalfOpen {
-			return nil
-		}
-	}
-
-	return fmt.Errorf("circuit breaker half-open event not found")
-}
-
-func (ctx *ReverseProxyBDDTestContext) aCircuitBreakerClosesAfterRecovery() error {
-	// Test real circuit breaker recovery by making successful requests through the proxy
-	if ctx.service == nil {
-		return fmt.Errorf("service not available")
-	}
-
-	// Ensure we have a backend to work with
-	if len(ctx.testServers) == 0 {
-		return fmt.Errorf("no backend servers available for circuit breaker recovery test")
-	}
-
-	// Close the existing server and create a fully recovered backend server
-	ctx.testServers[0].Close()
-	recoveredServer := httptest.NewServer(http.HandlerFunc(func(w http.ResponseWriter, r *http.Request) {
-		// Simulate full recovery - always return success
-		if r.URL.Path == "/health" {
-			w.WriteHeader(http.StatusOK)
-			w.Write([]byte(`{"status": "healthy", "recovery": "complete"}`))
-		} else {
-			w.WriteHeader(http.StatusOK)
-			w.Write([]byte("backend fully recovered"))
-		}
-	}))
-
-	ctx.testServers[0] = recoveredServer
-
-	// Update configuration with the recovered backend
-	ctx.config.BackendServices["test-backend"] = recoveredServer.URL
-	ctx.config.CircuitBreakerConfig = CircuitBreakerConfig{
-		Enabled:                 true,
-		FailureThreshold:        3,
-		OpenTimeout:             5 * time.Second,
-		SuccessThreshold:        2,
-		HalfOpenAllowedRequests: 5,
-	}
-
-	// Reconfigure and restart
-	err := ctx.setupApplicationWithConfig()
-	if err != nil {
-		return fmt.Errorf("failed to reconfigure with recovered backend: %w", err)
-	}
-
-	if err := ctx.app.Start(); err != nil {
-		return fmt.Errorf("failed to start app: %w", err)
-	}
-
-	// Make multiple successful requests through the reverse proxy to trigger recovery
-	successCount := 0
-	for i := 0; i < 5; i++ {
-		resp, err := ctx.makeRequestThroughModule("GET", "/api/test", nil)
-		if err == nil && resp != nil {
-			if resp.StatusCode == http.StatusOK {
-				successCount++
-			}
-			resp.Body.Close()
-		}
-		time.Sleep(50 * time.Millisecond) // Small delay between requests
-	}
-
-	// Verify we got successful responses
-	if successCount < 3 {
-		return fmt.Errorf("backend recovery through proxy insufficient: only %d/5 successful requests", successCount)
-	}
-
-	// Give time for circuit breaker to process successful requests and potentially close
-	time.Sleep(200 * time.Millisecond)
-
-	return nil
-}
-
-func (ctx *ReverseProxyBDDTestContext) aCircuitBreakerClosedEventShouldBeEmitted() error {
-	events := ctx.eventObserver.GetEvents()
-
-	for _, event := range events {
-		if event.Type() == EventTypeCircuitBreakerClosed {
-			return nil
-		}
-	}
-
-	return fmt.Errorf("circuit breaker closed event not found")
 }
 
 // Test helper structures
@@ -2889,43 +2104,6 @@
 			s.Then(`^a request failed event should be emitted$`, ctx.aRequestFailedEventShouldBeEmitted)
 			s.Then(`^the event should contain error details$`, ctx.theEventShouldContainErrorDetails)
 
-<<<<<<< HEAD
-			// Backend health management events
-			s.Given(`^I have backends with health checking enabled$`, ctx.iHaveBackendsWithHealthCheckingEnabled)
-			s.When(`^a backend becomes healthy$`, ctx.aBackendBecomesHealthy)
-			s.Then(`^a backend healthy event should be emitted$`, ctx.aBackendHealthyEventShouldBeEmitted)
-			s.Then(`^the event should contain backend health details$`, ctx.theEventShouldContainBackendHealthDetails)
-			s.When(`^a backend becomes unhealthy$`, ctx.aBackendBecomesUnhealthy)
-			s.Then(`^a backend unhealthy event should be emitted$`, ctx.aBackendUnhealthyEventShouldBeEmitted)
-			s.Then(`^the event should contain health failure details$`, ctx.theEventShouldContainHealthFailureDetails)
-
-			// Backend management events
-			s.When(`^a new backend is added to the configuration$`, ctx.aNewBackendIsAddedToTheConfiguration)
-			s.Then(`^a backend added event should be emitted$`, ctx.aBackendAddedEventShouldBeEmitted)
-			s.Then(`^the event should contain backend configuration$`, ctx.theEventShouldContainBackendConfiguration)
-			s.When(`^a backend is removed from the configuration$`, ctx.aBackendIsRemovedFromTheConfiguration)
-			s.Then(`^a backend removed event should be emitted$`, ctx.aBackendRemovedEventShouldBeEmitted)
-			s.Then(`^the event should contain removal details$`, ctx.theEventShouldContainRemovalDetails)
-
-			// Load balancing events
-			s.Given(`^I have multiple backends configured$`, ctx.iHaveMultipleBackendsConfigured)
-			s.When(`^load balancing decisions are made$`, ctx.loadBalancingDecisionsAreMade)
-			s.Then(`^load balance decision events should be emitted$`, ctx.loadBalanceDecisionEventsShouldBeEmitted)
-			s.Then(`^the events should contain selected backend information$`, ctx.theEventsShouldContainSelectedBackendInformation)
-			s.When(`^round-robin load balancing is used$`, ctx.roundrobinLoadBalancingIsUsed)
-			s.Then(`^round-robin events should be emitted$`, ctx.roundrobinEventsShouldBeEmitted)
-			s.Then(`^the events should contain rotation details$`, ctx.theEventsShouldContainRotationDetails)
-
-			// Circuit breaker events
-			s.Given(`^I have circuit breaker enabled for backends$`, ctx.iHaveCircuitBreakerEnabledForBackends)
-			s.When(`^a circuit breaker opens due to failures$`, ctx.aCircuitBreakerOpensDueToFailures)
-			s.Then(`^a circuit breaker open event should be emitted$`, ctx.aCircuitBreakerOpenEventShouldBeEmitted)
-			s.Then(`^the event should contain failure threshold details$`, ctx.theEventShouldContainFailureThresholdDetails)
-			s.When(`^a circuit breaker transitions to half-open$`, ctx.aCircuitBreakerTransitionsToHalfopen)
-			s.Then(`^a circuit breaker half-open event should be emitted$`, ctx.aCircuitBreakerHalfopenEventShouldBeEmitted)
-			s.When(`^a circuit breaker closes after recovery$`, ctx.aCircuitBreakerClosesAfterRecovery)
-			s.Then(`^a circuit breaker closed event should be emitted$`, ctx.aCircuitBreakerClosedEventShouldBeEmitted)
-=======
 			// Metrics scenarios
 			s.Given(`^I have a reverse proxy with metrics enabled$`, ctx.iHaveAReverseProxyWithMetricsEnabled)
 			s.When(`^requests are processed through the proxy$`, ctx.whenRequestsAreProcessedThroughTheProxy)
@@ -2943,7 +2121,6 @@
 			s.When(`^debug endpoints are accessed$`, ctx.whenDebugEndpointsAreAccessed)
 			s.Then(`^configuration information should be exposed$`, ctx.thenConfigurationInformationShouldBeExposed)
 			s.Then(`^debug data should be properly formatted$`, ctx.andDebugDataShouldBeProperlyFormatted)
->>>>>>> 7bef7db7
 		},
 		Options: &godog.Options{
 			Format:   "pretty",
