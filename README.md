--- conflicted
+++ resolved
@@ -27,7 +27,6 @@
 
 Modular comes with a rich ecosystem of pre-built modules that you can easily integrate into your applications:
 
-<<<<<<< HEAD
 | Module                             | Description                              | Documentation                                   |
 |------------------------------------|------------------------------------------|-------------------------------------------------|
 | [chimux](./modules/chimux)         | Chi router integration for Modular       | [Documentation](./modules/chimux/README.md)     |
@@ -37,13 +36,12 @@
 | [jsonschema](./modules/jsonschema) | JSON Schema validation services          | [Documentation](./modules/jsonschema/README.md) |
 | [letsencrypt](./modules/letsencrypt) | SSL/TLS certificate automation with Let's Encrypt | [Documentation](./modules/letsencrypt/README.md) |
 | [reverseproxy](./modules/reverseproxy) | Reverse proxy with routing capabilities | [Documentation](./modules/reverseproxy/README.md) |
-=======
+
 ### Core Modules
 - **[Auth](modules/auth/README.md)** - Comprehensive authentication with JWT, sessions, password hashing, and OAuth2/OIDC support
 - **[Cache](modules/cache/README.md)** - Multi-backend caching with Redis and in-memory support
 - **[Database](modules/database/README.md)** - Database connectivity and management with multiple driver support
 - **[Event Bus](modules/eventbus/README.md)** - Asynchronous event handling and pub/sub messaging
->>>>>>> 752bb196
 
 ### Network & Communication
 - **[Chi Router (Chimux)](modules/chimux/README.md)** - HTTP routing with Chi router integration and middleware support
