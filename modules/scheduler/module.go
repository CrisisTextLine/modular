// Package scheduler provides job scheduling and task execution capabilities for the modular framework.
//
// This module implements a flexible job scheduler that supports both immediate and scheduled
// job execution, configurable worker pools, job persistence, and comprehensive job lifecycle
// management. It's designed for reliable background task processing in web applications and services.
//
// # Features
//
// The scheduler module provides the following capabilities:
//   - Immediate and scheduled job execution
//   - Configurable worker pools for concurrent processing
//   - Job persistence with multiple storage backends
//   - Job status tracking and lifecycle management
//   - Automatic job cleanup and retention policies
//   - Service interface for dependency injection
//   - Thread-safe operations for concurrent access
//
// # Service Registration
//
// The module registers a scheduler service for dependency injection:
//
//	// Get the scheduler service
//	scheduler := app.GetService("scheduler.provider").(*SchedulerModule)
//
//	// Schedule immediate job
//	job := scheduler.ScheduleJob("process-data", processDataFunc, time.Now())
//
//	// Schedule delayed job
//	futureTime := time.Now().Add(time.Hour)
//	job := scheduler.ScheduleJob("cleanup", cleanupFunc, futureTime)
//
// # Usage Examples
//
// Basic job scheduling:
//
//	// Define a job function
//	emailJob := func(ctx context.Context) error {
//	    return sendEmail("user@example.com", "Welcome!")
//	}
//
//	// Schedule immediate execution
//	job := scheduler.ScheduleJob("send-welcome-email", emailJob, time.Now())
//
//	// Schedule for later
//	scheduledTime := time.Now().Add(time.Minute * 30)
//	job := scheduler.ScheduleJob("send-reminder", reminderJob, scheduledTime)
//
// Job with custom options:
//
//	// Create scheduler with custom options
//	customScheduler := NewScheduler(
//	    jobStore,
//	    WithWorkerCount(10),
//	    WithQueueSize(500),
//	    WithCheckInterval(time.Second * 5),
//	)
package scheduler

import (
	"context"
	"errors"
	"fmt"
	"sync"
	"time"

	"github.com/CrisisTextLine/modular"
	cloudevents "github.com/cloudevents/sdk-go/v2"
)

// Module errors
var (
	ErrJobStoreNotPersistable = errors.New("job store does not implement PersistableJobStore interface")
)

// ModuleName is the unique identifier for the scheduler module.
const ModuleName = "scheduler"

// ServiceName is the name of the service provided by this module.
// Other modules can use this name to request the scheduler service through dependency injection.
const ServiceName = "scheduler.provider"

// SchedulerModule provides job scheduling and task execution capabilities.
// It manages a pool of worker goroutines that execute scheduled jobs and
// provides persistence and lifecycle management for jobs.
//
// The module implements the following interfaces:
//   - modular.Module: Basic module lifecycle
//   - modular.Configurable: Configuration management
//   - modular.ServiceAware: Service dependency management
//   - modular.Startable: Startup logic
//   - modular.Stoppable: Shutdown logic
//
// Job execution is thread-safe and supports concurrent job processing.
type SchedulerModule struct {
	name          string
	config        *SchedulerConfig
	logger        modular.Logger
	scheduler     *Scheduler
	jobStore      JobStore
	running       bool
	schedulerLock sync.Mutex
	subject       modular.Subject // Added for event observation
}

// NewModule creates a new instance of the scheduler module.
// This is the primary constructor for the scheduler module and should be used
// when registering the module with the application.
//
// Example:
//
//	app.RegisterModule(scheduler.NewModule())
func NewModule() modular.Module {
	return &SchedulerModule{
		name: ModuleName,
	}
}

// Name returns the unique identifier for this module.
// This name is used for service registration, dependency resolution,
// and configuration section identification.
func (m *SchedulerModule) Name() string {
	return m.name
}

// RegisterConfig registers the module's configuration structure.
// This method is called during application initialization to register
// the default configuration values for the scheduler module.
//
// Default configuration:
//   - WorkerCount: 5 worker goroutines
//   - QueueSize: 100 job queue capacity
//   - ShutdownTimeout: 30s for graceful shutdown
//   - StorageType: "memory" storage backend
//   - CheckInterval: 1s for job polling
//   - RetentionDays: 7 days for completed job retention
func (m *SchedulerModule) RegisterConfig(app modular.Application) error {
	// If a non-nil config provider is already registered (e.g., tests), don't override it
	if existing, err := app.GetConfigSection(m.Name()); err == nil && existing != nil {
		return nil
	}

	// Register the configuration with default values
	defaultConfig := &SchedulerConfig{
		WorkerCount:       5,
		QueueSize:         100,
		ShutdownTimeout:   30 * time.Second,
		StorageType:       "memory",
		CheckInterval:     1 * time.Second, // Fast for unit tests
		RetentionDays:     7,
		PersistenceFile:   "scheduler_jobs.json",
		EnablePersistence: false,
	}

	app.RegisterConfigSection(m.Name(), modular.NewStdConfigProvider(defaultConfig))
	return nil
}

// Init initializes the module
func (m *SchedulerModule) Init(app modular.Application) error {
	// Retrieve the registered config section for access
	cfg, err := app.GetConfigSection(m.name)
	if err != nil {
		return fmt.Errorf("failed to get config section '%s': %w", m.name, err)
	}

	m.config = cfg.GetConfig().(*SchedulerConfig)
	m.logger = app.Logger()

	// Emit config loaded event
	m.emitEvent(context.Background(), EventTypeConfigLoaded, map[string]interface{}{
		"worker_count":       m.config.WorkerCount,
		"queue_size":         m.config.QueueSize,
		"shutdown_timeout":   m.config.ShutdownTimeout.String(),
		"storage_type":       m.config.StorageType,
		"check_interval":     m.config.CheckInterval.String(),
		"retention_days":     m.config.RetentionDays,
		"enable_persistence": m.config.EnablePersistence,
	})

	// Initialize job store based on configuration
	switch m.config.StorageType {
	case "memory":
		m.jobStore = NewMemoryJobStore(time.Duration(m.config.RetentionDays) * 24 * time.Hour)
		m.logger.Info("Using memory job store")
	default:
		m.jobStore = NewMemoryJobStore(time.Duration(m.config.RetentionDays) * 24 * time.Hour)
		m.logger.Warn("Unknown storage type, using memory job store", "specified", m.config.StorageType)
	}

	// Initialize the scheduler
	m.scheduler = NewScheduler(
		m.jobStore,
		WithWorkerCount(m.config.WorkerCount),
		WithQueueSize(m.config.QueueSize),
		WithCheckInterval(m.config.CheckInterval),
		WithLogger(m.logger),
		WithEventEmitter(m),
	)

	// Load persisted jobs if enabled
	if m.config.EnablePersistence {
		err := m.loadPersistedJobs()
		if err != nil {
			m.logger.Error("Failed to load persisted jobs", "error", err, "file", m.config.PersistenceFile)
			// Non-fatal error, continue with initialization
		}
	}

	m.logger.Info("Scheduler module initialized")
	return nil
}

// Start performs startup logic for the module
func (m *SchedulerModule) Start(ctx context.Context) error {
	m.logger.Info("Starting scheduler module")

	m.schedulerLock.Lock()
	defer m.schedulerLock.Unlock()

	if m.running {
		return nil
	}

	// Start the scheduler
	err := m.scheduler.Start(ctx)
	if err != nil {
		return err
	}

	// Ensure a scheduler started event is emitted at module level as well
	m.emitEvent(ctx, EventTypeSchedulerStarted, map[string]interface{}{
		"worker_count":   m.config.WorkerCount,
		"queue_size":     m.config.QueueSize,
		"check_interval": m.config.CheckInterval.String(),
	})

	m.running = true

	// Emit module started event
	m.emitEvent(ctx, EventTypeModuleStarted, map[string]interface{}{
		"worker_count": m.config.WorkerCount,
		"queue_size":   m.config.QueueSize,
		"storage_type": m.config.StorageType,
	})

	m.logger.Info("Scheduler started successfully")
	return nil
}

// Stop performs shutdown logic for the module
func (m *SchedulerModule) Stop(ctx context.Context) error {
	m.logger.Info("Stopping scheduler module")

	m.schedulerLock.Lock()
	defer m.schedulerLock.Unlock()

	if !m.running {
		return nil
	}

	// Create a context with timeout for graceful shutdown
	shutdownCtx, cancel := context.WithTimeout(ctx, m.config.ShutdownTimeout)
	defer cancel()

	// Save pending jobs before stopping to ensure recovery even if jobs execute during shutdown
	if m.config.EnablePersistence {
		if preSaveErr := m.savePersistedJobs(); preSaveErr != nil {
			if m.logger != nil {
				m.logger.Warn("Pre-stop save of jobs failed", "error", preSaveErr, "file", m.config.PersistenceFile)
			}
		}
	}

	// Stop the scheduler
	err := m.scheduler.Stop(shutdownCtx)

	// Save pending jobs if persistence is enabled (even if stop errored)
	if m.config.EnablePersistence {
		if saveErr := m.savePersistedJobs(); saveErr != nil {
			if m.logger != nil {
				m.logger.Error("Failed to save jobs to persistence file", "error", saveErr, "file", m.config.PersistenceFile)
			}
		}
	}

	if err != nil {
		return err
	}

	m.running = false

	// Emit module stopped event
	m.emitEvent(ctx, EventTypeModuleStopped, map[string]interface{}{
		"worker_count": m.config.WorkerCount,
		"jobs_saved":   m.config.EnablePersistence,
	})

	m.logger.Info("Scheduler stopped")
	return nil
}

// Dependencies returns the names of modules this module depends on
func (m *SchedulerModule) Dependencies() []string {
	return nil
}

// ProvidesServices declares services provided by this module
func (m *SchedulerModule) ProvidesServices() []modular.ServiceProvider {
	return []modular.ServiceProvider{
		{
			Name:        ServiceName,
			Description: "Job scheduling service",
			Instance:    m,
		},
	}
}

// RequiresServices declares services required by this module
func (m *SchedulerModule) RequiresServices() []modular.ServiceDependency {
	return nil
}

// Constructor provides a dependency injection constructor for the module
func (m *SchedulerModule) Constructor() modular.ModuleConstructor {
	return func(app modular.Application, services map[string]any) (modular.Module, error) {
		return m, nil
	}
}

// ScheduleJob schedules a new job
func (m *SchedulerModule) ScheduleJob(job Job) (string, error) {
	jobID, err := m.scheduler.ScheduleJob(job)
	if err != nil {
		return "", err
	}

	// Emit job scheduled event
	m.emitEvent(context.Background(), EventTypeJobScheduled, map[string]interface{}{
		"job_id":        jobID,
		"job_name":      job.Name,
		"schedule_time": job.RunAt.Format(time.RFC3339),
		"is_recurring":  job.IsRecurring,
	})

	return jobID, nil
}

// ScheduleRecurring schedules a recurring job using a cron expression
func (m *SchedulerModule) ScheduleRecurring(name string, cronExpr string, jobFunc JobFunc) (string, error) {
	return m.scheduler.ScheduleRecurring(name, cronExpr, jobFunc)
}

// CancelJob cancels a scheduled job
func (m *SchedulerModule) CancelJob(jobID string) error {
	return m.scheduler.CancelJob(jobID)
}

// GetJob returns information about a scheduled job
func (m *SchedulerModule) GetJob(jobID string) (Job, error) {
	return m.scheduler.GetJob(jobID)
}

// ListJobs returns a list of all scheduled jobs
func (m *SchedulerModule) ListJobs() ([]Job, error) {
	return m.scheduler.ListJobs()
}

// GetJobHistory returns the execution history for a job
func (m *SchedulerModule) GetJobHistory(jobID string) ([]JobExecution, error) {
	return m.scheduler.GetJobHistory(jobID)
}

// loadPersistedJobs loads jobs from the persistence file
func (m *SchedulerModule) loadPersistedJobs() error {
	m.logger.Info("Loading persisted jobs", "file", m.config.PersistenceFile)

	// Use the job store's persistence methods if available
	if persistable, ok := m.jobStore.(PersistableJobStore); ok {
		jobs, err := persistable.LoadFromFile(m.config.PersistenceFile)
		if err != nil {
			return fmt.Errorf("failed to load jobs from persistence file: %w", err)
		}
		if debugEnabled() {
			dbg("LoadPersisted: loaded %d jobs from %s", len(jobs), m.config.PersistenceFile)
		}

		// Reinsert all relevant jobs into the fresh job store so the dispatcher can pick them up
		for _, job := range jobs {
			// Debug before normalization
			if debugEnabled() {
				preNR := "<nil>"
				if job.NextRun != nil {
					preNR = job.NextRun.Format(time.RFC3339Nano)
				}
				runAtStr := job.RunAt.Format(time.RFC3339Nano)
				dbg("LoadPersisted: job=%s name=%s status=%s runAt=%s nextRun=%s", job.ID, job.Name, job.Status, runAtStr, preNR)
			}
			// Skip already completed or cancelled jobs
			if job.Status == JobStatusCompleted || job.Status == JobStatusCancelled {
				continue
			}

			// Normalize NextRun so due jobs are picked up promptly after restart
			now := time.Now()
			if job.NextRun == nil {
				if !job.RunAt.IsZero() {
					// If run time already passed, schedule immediately; otherwise keep original RunAt
					if !job.RunAt.After(now) {
						nr := now
						job.NextRun = &nr
					} else {
						j := job.RunAt
						job.NextRun = &j
					}
				} else {
					// No scheduling info — set to now to avoid being stuck
					nr := now
					job.NextRun = &nr
				}
			} else if job.NextRun.Before(now) {
				// If persisted NextRun is in the past, schedule immediately
				nr := now
				job.NextRun = &nr
			} else {
				// If NextRun is very near-future (within 750ms), pull it to now to avoid timing flakes on restart
				if job.NextRun.Sub(now) <= 750*time.Millisecond {
					nr := now
					job.NextRun = &nr
				}
			}

			// Normalize status back to pending for rescheduled work
			job.Status = JobStatusPending
			job.UpdatedAt = time.Now()

			// Debug after normalization
			if debugEnabled() {
				postNR := "<nil>"
				if job.NextRun != nil {
					postNR = job.NextRun.Format(time.RFC3339Nano)
				}
				dbg("LoadPersisted: normalized job=%s status=%s nextRun=%s (now=%s)", job.ID, job.Status, postNR, now.Format(time.RFC3339Nano))
			}

			// Persist normalized job back into the store
			if err := m.scheduler.jobStore.UpdateJob(job); err != nil {
				// If job wasn't present (unexpected), attempt to add it
				if addErr := m.scheduler.jobStore.AddJob(job); addErr != nil {
					m.logger.Warn("Failed to persist normalized job to store", "jobID", job.ID, "updateErr", err, "addErr", addErr)
				}
			}
		}

		m.logger.Info("Loaded persisted jobs", "count", len(jobs))
		return nil
	}

	m.logger.Warn("Job store does not support persistence")
<<<<<<< HEAD
	return ErrNotPersistableJobStore
=======
	return ErrJobStoreNotPersistable
>>>>>>> e1cd1125
}

// savePersistedJobs saves jobs to the persistence file
func (m *SchedulerModule) savePersistedJobs() error {
	m.logger.Info("Saving jobs to persistence file", "file", m.config.PersistenceFile)

	// Use the job store's persistence methods if available
	if persistable, ok := m.jobStore.(PersistableJobStore); ok {
		jobs, err := m.scheduler.ListJobs()
		if err != nil {
			return fmt.Errorf("failed to list jobs for persistence: %w", err)
		}

		err = persistable.SaveToFile(jobs, m.config.PersistenceFile)
		if err != nil {
			return fmt.Errorf("failed to save jobs to persistence file: %w", err)
		}

		m.logger.Info("Saved jobs to persistence file", "count", len(jobs))
		if debugEnabled() {
			dbg("SavePersisted: saved %d jobs to %s", len(jobs), m.config.PersistenceFile)
		}
		return nil
	}

	m.logger.Warn("Job store does not support persistence")
<<<<<<< HEAD
	return ErrNotPersistableJobStore
=======
	return ErrJobStoreNotPersistable
}

// RegisterObservers implements the ObservableModule interface.
// This allows the scheduler module to register as an observer for events it's interested in.
func (m *SchedulerModule) RegisterObservers(subject modular.Subject) error {
	m.subject = subject
	return nil
}

// EmitEvent implements the ObservableModule interface.
// This allows the scheduler module to emit events that other modules or observers can receive.
func (m *SchedulerModule) EmitEvent(ctx context.Context, event cloudevents.Event) error {
	if m.subject == nil {
		return ErrNoSubjectForEventEmission
	}
	if err := m.subject.NotifyObservers(ctx, event); err != nil {
		return fmt.Errorf("failed to notify observers: %w", err)
	}
	return nil
}

// emitEvent is a helper method to create and emit CloudEvents for the scheduler module.
// This centralizes the event creation logic and ensures consistent event formatting.
// If no subject is available for event emission, it silently skips the event emission
// to avoid noisy error messages in tests and non-observable applications.
func (m *SchedulerModule) emitEvent(ctx context.Context, eventType string, data map[string]interface{}) {
	// Skip event emission if no subject is available (non-observable application)
	if m.subject == nil {
		return
	}

	event := modular.NewCloudEvent(eventType, "scheduler-service", data, nil)

	if emitErr := m.EmitEvent(ctx, event); emitErr != nil {
		// If no subject is registered, quietly skip to allow non-observable apps to run cleanly
		if errors.Is(emitErr, ErrNoSubjectForEventEmission) {
			return
		}
		// Use structured logger to avoid noisy stdout during tests
		if m.logger != nil {
			m.logger.Warn("Failed to emit scheduler event", "eventType", eventType, "error", emitErr)
		} else {
			// Fallback to stdout only when no logger is available
			fmt.Printf("Failed to emit scheduler event %s: %v\n", eventType, emitErr)
		}
	}
}

// GetRegisteredEventTypes implements the ObservableModule interface.
// Returns all event types that this scheduler module can emit.
func (m *SchedulerModule) GetRegisteredEventTypes() []string {
	return []string{
		EventTypeConfigLoaded,
		EventTypeConfigValidated,
		EventTypeJobScheduled,
		EventTypeJobStarted,
		EventTypeJobCompleted,
		EventTypeJobFailed,
		EventTypeJobCancelled,
		EventTypeJobRemoved,
		EventTypeSchedulerStarted,
		EventTypeSchedulerStopped,
		EventTypeSchedulerPaused,
		EventTypeSchedulerResumed,
		EventTypeWorkerStarted,
		EventTypeWorkerStopped,
		EventTypeWorkerBusy,
		EventTypeWorkerIdle,
		EventTypeModuleStarted,
		EventTypeModuleStopped,
		EventTypeError,
		EventTypeWarning,
	}
>>>>>>> e1cd1125
}<|MERGE_RESOLUTION|>--- conflicted
+++ resolved
@@ -456,11 +456,7 @@
 	}
 
 	m.logger.Warn("Job store does not support persistence")
-<<<<<<< HEAD
-	return ErrNotPersistableJobStore
-=======
 	return ErrJobStoreNotPersistable
->>>>>>> e1cd1125
 }
 
 // savePersistedJobs saves jobs to the persistence file
@@ -487,9 +483,6 @@
 	}
 
 	m.logger.Warn("Job store does not support persistence")
-<<<<<<< HEAD
-	return ErrNotPersistableJobStore
-=======
 	return ErrJobStoreNotPersistable
 }
 
@@ -564,5 +557,4 @@
 		EventTypeError,
 		EventTypeWarning,
 	}
->>>>>>> e1cd1125
 }