module github.com/GoCodeAlone/modular/modules/reverseproxy

go 1.25

retract v1.0.0

require (
<<<<<<< HEAD
	github.com/GoCodeAlone/modular v1.6.0
=======
	github.com/CrisisTextLine/modular v1.11.1
>>>>>>> 25795ce2
	github.com/cloudevents/sdk-go/v2 v2.16.1
	github.com/cucumber/godog v0.15.1
	github.com/go-chi/chi/v5 v5.2.2
	github.com/gobwas/glob v0.2.3
	github.com/stretchr/testify v1.11.0
)

require (
	github.com/BurntSushi/toml v1.5.0 // indirect
	github.com/cucumber/gherkin/go/v26 v26.2.0 // indirect
	github.com/cucumber/messages/go/v21 v21.0.1 // indirect
	github.com/davecgh/go-spew v1.1.2-0.20180830191138-d8f796af33cc // indirect
	github.com/gofrs/uuid v4.3.1+incompatible // indirect
	github.com/golobby/cast v1.3.3 // indirect
	github.com/google/uuid v1.6.0 // indirect
	github.com/hashicorp/go-immutable-radix v1.3.1 // indirect
	github.com/hashicorp/go-memdb v1.3.4 // indirect
	github.com/hashicorp/golang-lru v0.5.4 // indirect
	github.com/json-iterator/go v1.1.12 // indirect
	github.com/modern-go/concurrent v0.0.0-20180306012644-bacd9c7ef1dd // indirect
	github.com/modern-go/reflect2 v1.0.2 // indirect
	github.com/pmezard/go-difflib v1.0.1-0.20181226105442-5d4384ee4fb2 // indirect
	github.com/spf13/pflag v1.0.7 // indirect
	github.com/stretchr/objx v0.5.2 // indirect
	go.uber.org/multierr v1.11.0 // indirect
	go.uber.org/zap v1.27.0 // indirect
	gopkg.in/yaml.v3 v3.0.1 // indirect
)

<<<<<<< HEAD
replace github.com/GoCodeAlone/modular => ../../
=======
// go.work provides local workspace resolution during development
>>>>>>> 25795ce2
<|MERGE_RESOLUTION|>--- conflicted
+++ resolved
@@ -5,16 +5,12 @@
 retract v1.0.0
 
 require (
-<<<<<<< HEAD
-	github.com/GoCodeAlone/modular v1.6.0
-=======
-	github.com/CrisisTextLine/modular v1.11.1
->>>>>>> 25795ce2
+	github.com/GoCodeAlone/modular v1.4.1
 	github.com/cloudevents/sdk-go/v2 v2.16.1
 	github.com/cucumber/godog v0.15.1
 	github.com/go-chi/chi/v5 v5.2.2
 	github.com/gobwas/glob v0.2.3
-	github.com/stretchr/testify v1.11.0
+	github.com/stretchr/testify v1.11.1
 )
 
 require (
@@ -39,8 +35,4 @@
 	gopkg.in/yaml.v3 v3.0.1 // indirect
 )
 
-<<<<<<< HEAD
-replace github.com/GoCodeAlone/modular => ../../
-=======
-// go.work provides local workspace resolution during development
->>>>>>> 25795ce2
+// go.work provides local workspace resolution during development