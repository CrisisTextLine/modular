--- conflicted
+++ resolved
@@ -290,11 +290,7 @@
 	// Start the engine router (which starts all engines)
 	err := m.router.Start(ctx)
 	if err != nil {
-<<<<<<< HEAD
-		return fmt.Errorf("starting event bus: %w", err)
-=======
 		return fmt.Errorf("starting engine router: %w", err)
->>>>>>> e1cd1125
 	}
 
 	m.isStarted = true
@@ -356,11 +352,7 @@
 	// Stop the engine router (which stops all engines)
 	err := m.router.Stop(ctx)
 	if err != nil {
-<<<<<<< HEAD
-		return fmt.Errorf("stopping event bus: %w", err)
-=======
 		return fmt.Errorf("stopping engine router: %w", err)
->>>>>>> e1cd1125
 	}
 
 	m.isStarted = false
@@ -440,12 +432,6 @@
 		Topic:   topic,
 		Payload: payload,
 	}
-<<<<<<< HEAD
-	err := m.eventbus.Publish(ctx, event)
-	if err != nil {
-		return fmt.Errorf("publishing event to topic %s: %w", topic, err)
-	}
-=======
 	startTime := time.Now()
 	err := m.router.Publish(ctx, event)
 	duration := time.Since(startTime)
@@ -478,7 +464,6 @@
 		}
 	}()
 
->>>>>>> e1cd1125
 	return nil
 }
 
@@ -501,13 +486,6 @@
 //	    return updateLastLoginTime(user.ID)
 //	})
 func (m *EventBusModule) Subscribe(ctx context.Context, topic string, handler EventHandler) (Subscription, error) {
-<<<<<<< HEAD
-	subscription, err := m.eventbus.Subscribe(ctx, topic, handler)
-	if err != nil {
-		return nil, fmt.Errorf("subscribing to topic %s: %w", topic, err)
-	}
-	return subscription, nil
-=======
 	sub, err := m.router.Subscribe(ctx, topic, handler)
 	if err != nil {
 		return nil, fmt.Errorf("subscribing to topic %s: %w", topic, err)
@@ -527,7 +505,6 @@
 	}()
 
 	return sub, nil
->>>>>>> e1cd1125
 }
 
 // SubscribeAsync subscribes to a topic with asynchronous event processing.
@@ -550,13 +527,6 @@
 //	    return generateThumbnails(imageData)
 //	})
 func (m *EventBusModule) SubscribeAsync(ctx context.Context, topic string, handler EventHandler) (Subscription, error) {
-<<<<<<< HEAD
-	subscription, err := m.eventbus.SubscribeAsync(ctx, topic, handler)
-	if err != nil {
-		return nil, fmt.Errorf("subscribing async to topic %s: %w", topic, err)
-	}
-	return subscription, nil
-=======
 	sub, err := m.router.SubscribeAsync(ctx, topic, handler)
 	if err != nil {
 		return nil, fmt.Errorf("subscribing async to topic %s: %w", topic, err)
@@ -576,7 +546,6 @@
 	}()
 
 	return sub, nil
->>>>>>> e1cd1125
 }
 
 // Unsubscribe cancels a subscription and stops receiving events.
@@ -590,12 +559,6 @@
 //
 //	err := eventBus.Unsubscribe(ctx, subscription)
 func (m *EventBusModule) Unsubscribe(ctx context.Context, subscription Subscription) error {
-<<<<<<< HEAD
-	err := m.eventbus.Unsubscribe(ctx, subscription)
-	if err != nil {
-		return fmt.Errorf("unsubscribing: %w", err)
-	}
-=======
 	// Store subscription info before unsubscribing
 	topic := subscription.Topic()
 	subscriptionID := subscription.ID()
@@ -617,7 +580,6 @@
 		}
 	}()
 
->>>>>>> e1cd1125
 	return nil
 }
 
