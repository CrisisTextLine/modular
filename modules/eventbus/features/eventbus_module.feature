Feature: EventBus Module
  As a developer using the Modular framework
  I want to use the eventbus module for event-driven messaging
  So that I can build decoupled applications with publish-subscribe patterns

  Background:
    Given I have a modular application with eventbus module configured

  Scenario: EventBus module initialization
    When the eventbus module is initialized
    Then the eventbus service should be available
    And the service should be configured with default settings

  Scenario: Basic event publishing and subscribing
    Given I have an eventbus service available
    When I subscribe to topic "user.created" with a handler
    And I publish an event to topic "user.created" with payload "test-user"
    Then the handler should receive the event
    And the payload should match "test-user"

  Scenario: Event publishing to multiple subscribers
    Given I have an eventbus service available
    When I subscribe to topic "order.placed" with handler "handler1"
    And I subscribe to topic "order.placed" with handler "handler2"
    And I publish an event to topic "order.placed" with payload "order-123"
    Then both handlers should receive the event
    And the payload should match "order-123"

  Scenario: Wildcard topic subscriptions
    Given I have an eventbus service available
    When I subscribe to topic "user.*" with a handler
    And I publish an event to topic "user.created" with payload "user-1"
    And I publish an event to topic "user.updated" with payload "user-2"
    Then the handler should receive both events
    And the payloads should match "user-1" and "user-2"

  Scenario: Asynchronous event processing
    Given I have an eventbus service available
    When I subscribe asynchronously to topic "image.uploaded" with a handler
    And I publish an event to topic "image.uploaded" with payload "image-data"
    Then the handler should process the event asynchronously
    And the publishing should not block

  Scenario: Event subscription management
    Given I have an eventbus service available
    When I subscribe to topic "newsletter.sent" with a handler
    And I get the subscription details
    Then the subscription should have a unique ID
    And the subscription topic should be "newsletter.sent"
    And the subscription should not be async by default

  Scenario: Unsubscribing from events
    Given I have an eventbus service available
    When I subscribe to topic "payment.processed" with a handler
    And I unsubscribe from the topic
    And I publish an event to topic "payment.processed" with payload "payment-123"
    Then the handler should not receive the event

  Scenario: Active topics listing
    Given I have an eventbus service available
    When I subscribe to topic "task.started" with a handler
    And I subscribe to topic "task.completed" with a handler
    Then the active topics should include "task.started" and "task.completed"
    And the subscriber count for each topic should be 1

  Scenario: EventBus with memory engine
    Given I have an eventbus configuration with memory engine
    When the eventbus module is initialized
    Then the memory engine should be used
    And events should be processed in-memory

  Scenario: Event handler error handling
    Given I have an eventbus service available
    When I subscribe to topic "error.test" with a failing handler
    And I publish an event to topic "error.test" with payload "error-data"
    Then the eventbus should handle the error gracefully
    And the error should be logged appropriately

  Scenario: Event TTL and retention
    Given I have an eventbus configuration with event TTL
    When events are published with TTL settings
    Then old events should be cleaned up automatically
    And the retention policy should be respected

  Scenario: EventBus shutdown and cleanup
    Given I have a running eventbus service
    When the eventbus is stopped
    Then all subscriptions should be cancelled
    And worker pools should be shut down gracefully
    And no memory leaks should occur

  Scenario: Event observation during message publishing
    Given I have an eventbus service with event observation enabled
    When I subscribe to topic "user.created" with a handler
    And I publish an event to topic "user.created" with payload "test-user"
    Then a message published event should be emitted
    And a subscription created event should be emitted

  Scenario: Event observation during bus lifecycle
    Given I have an eventbus service with event observation enabled
    When the eventbus module starts
    Then a config loaded event should be emitted
    And a bus started event should be emitted
    When the eventbus is stopped
    Then a bus stopped event should be emitted

<<<<<<< HEAD
  Scenario: Event observation during subscription management
    Given I have an eventbus service with event observation enabled
    When I subscribe to topic "user.created" with a handler
    Then a subscription created event should be emitted
    When I unsubscribe from the topic
    Then a subscription removed event should be emitted

  Scenario: Event observation during message publishing
    Given I have an eventbus service with event observation enabled
    When I subscribe to topic "message.test" with a handler
    And I publish an event to topic "message.test" with payload "test-data"
    Then a message published event should be emitted
=======
  # Multi-Engine Scenarios
  Scenario: Multi-engine configuration
    Given I have a multi-engine eventbus configuration with memory and custom engines
    When the eventbus module is initialized
    Then both engines should be available
    And the engine router should be configured correctly

  Scenario: Topic routing between engines  
    Given I have a multi-engine eventbus with topic routing configured
    When I publish an event to topic "user.created" 
    And I publish an event to topic "analytics.pageview"
    Then "user.created" should be routed to the memory engine
    And "analytics.pageview" should be routed to the custom engine

  Scenario: Custom engine registration
    Given I register a custom engine type "testengine"
    When I configure eventbus to use the custom engine
    Then the custom engine should be used for event processing
    And events should be handled by the custom implementation

  Scenario: Engine-specific configuration
    Given I have engines with different configuration settings
    When the eventbus is initialized with engine-specific configs
    Then each engine should use its specific configuration
    And engine behavior should reflect the configured settings

  Scenario: Multi-engine subscription management
    Given I have multiple engines running
    When I subscribe to topics on different engines
    And I check subscription counts across engines
    Then each engine should report its subscriptions correctly
    And total subscriber counts should aggregate across engines

  Scenario: Routing rule evaluation
    Given I have routing rules with wildcards and exact matches
    When I publish events with various topic patterns
    Then events should be routed according to the first matching rule
    And fallback routing should work for unmatched topics

  Scenario: Multi-engine error handling
    Given I have multiple engines configured
    When one engine encounters an error
    Then other engines should continue operating normally
    And the error should be isolated to the failing engine

  Scenario: Engine router topic discovery  
    Given I have subscriptions across multiple engines
    When I query for active topics
    Then all topics from all engines should be returned
    And subscriber counts should be aggregated correctly

  # Tenant Isolation Scenarios
  Scenario: Tenant-aware event routing
    Given I have a multi-tenant eventbus configuration
    When tenant "tenant1" publishes an event to "user.login"
    And tenant "tenant2" subscribes to "user.login"
    Then "tenant2" should not receive "tenant1" events
    And event isolation should be maintained between tenants

  Scenario: Tenant-specific engine routing
    Given I have tenant-aware routing configuration
    When "tenant1" is configured to use memory engine
    And "tenant2" is configured to use custom engine
    Then events from each tenant should use their assigned engine
    And tenant configurations should not interfere with each other
>>>>>>> 76ee96a5
<|MERGE_RESOLUTION|>--- conflicted
+++ resolved
@@ -104,7 +104,6 @@
     When the eventbus is stopped
     Then a bus stopped event should be emitted
 
-<<<<<<< HEAD
   Scenario: Event observation during subscription management
     Given I have an eventbus service with event observation enabled
     When I subscribe to topic "user.created" with a handler
@@ -117,7 +116,7 @@
     When I subscribe to topic "message.test" with a handler
     And I publish an event to topic "message.test" with payload "test-data"
     Then a message published event should be emitted
-=======
+
   # Multi-Engine Scenarios
   Scenario: Multi-engine configuration
     Given I have a multi-engine eventbus configuration with memory and custom engines
@@ -182,5 +181,4 @@
     When "tenant1" is configured to use memory engine
     And "tenant2" is configured to use custom engine
     Then events from each tenant should use their assigned engine
-    And tenant configurations should not interfere with each other
->>>>>>> 76ee96a5
+    And tenant configurations should not interfere with each other