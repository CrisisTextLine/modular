package reverseproxy

import (
	"context"
	"net/http"
	"net/http/httptest"
	"testing"

	"github.com/CrisisTextLine/modular"
)

// TestHealthEndpointNotProxied tests that health endpoints are not proxied to backends
func TestHealthEndpointNotProxied(t *testing.T) {
	tests := []struct {
		name           string
		path           string
		config         *ReverseProxyConfig
		expectNotFound bool
		expectProxied  bool
		description    string
	}{
		{
			name: "HealthEndpointNotProxied",
			path: "/health",
			config: &ReverseProxyConfig{
				BackendServices: map[string]string{
<<<<<<< HEAD
					"test": "http://localhost:8080",
=======
					"test": "http://127.0.0.1:18080",
>>>>>>> 7bef7db7
				},
				DefaultBackend: "test",
			},
			expectNotFound: true,
			expectProxied:  false,
			description:    "Health endpoint should not be proxied to backend",
		},
		{
			name: "MetricsEndpointNotProxied",
			path: "/metrics/reverseproxy",
			config: &ReverseProxyConfig{
				BackendServices: map[string]string{
<<<<<<< HEAD
					"test": "http://localhost:8080",
=======
					"test": "http://127.0.0.1:18080",
>>>>>>> 7bef7db7
				},
				DefaultBackend:  "test",
				MetricsEndpoint: "/metrics/reverseproxy",
			},
			expectNotFound: true,
			expectProxied:  false,
			description:    "Metrics endpoint should not be proxied to backend",
		},
		{
			name: "MetricsHealthEndpointNotProxied",
			path: "/metrics/reverseproxy/health",
			config: &ReverseProxyConfig{
				BackendServices: map[string]string{
<<<<<<< HEAD
					"test": "http://localhost:8080",
=======
					"test": "http://127.0.0.1:18080",
>>>>>>> 7bef7db7
				},
				DefaultBackend:  "test",
				MetricsEndpoint: "/metrics/reverseproxy",
			},
			expectNotFound: true,
			expectProxied:  false,
			description:    "Metrics health endpoint should not be proxied to backend",
		},
		{
			name: "DebugEndpointNotProxied",
			path: "/debug/info",
			config: &ReverseProxyConfig{
				BackendServices: map[string]string{
<<<<<<< HEAD
					"test": "http://localhost:8080",
=======
					"test": "http://127.0.0.1:18080",
>>>>>>> 7bef7db7
				},
				DefaultBackend: "test",
			},
			expectNotFound: true,
			expectProxied:  false,
			description:    "Debug endpoint should not be proxied to backend",
		},
		{
			name: "RegularPathIsProxied",
			path: "/api/test",
			config: &ReverseProxyConfig{
				BackendServices: map[string]string{
<<<<<<< HEAD
					"test": "http://localhost:8080",
=======
					"test": "http://127.0.0.1:18080",
>>>>>>> 7bef7db7
				},
				DefaultBackend: "test",
			},
			expectNotFound: false,
			expectProxied:  true,
			description:    "Regular API path should be proxied to backend",
		},
	}

	for _, tt := range tests {
		t.Run(tt.name, func(t *testing.T) {
			// Create mock router
			mockRouter := &testRouter{routes: make(map[string]http.HandlerFunc)}

			// Create mock application
			app := NewMockTenantApplication()

			// Register the configuration with the application
			app.RegisterConfigSection("reverseproxy", modular.NewStdConfigProvider(tt.config))

			// Create module
			module := NewModule()

			// Set router via constructor
			services := map[string]any{
				"router": mockRouter,
			}
			constructedModule, err := module.Constructor()(app, services)
			if err != nil {
				t.Fatalf("Failed to construct module: %v", err)
			}
			module = constructedModule.(*ReverseProxyModule)

			// Set the app reference
			module.app = app

			// Initialize the module (this loads config and creates backend proxies)
			if err := module.Init(app); err != nil {
				t.Fatalf("Failed to initialize module: %v", err)
			}

			// Start the module to register routes
			if err := module.Start(context.Background()); err != nil {
				t.Fatalf("Failed to start module: %v", err)
			}

			// Debug: Check if backend proxies were created
			t.Logf("Backend proxies created:")
			for backendID, proxy := range module.backendProxies {
				t.Logf("  - %s: %v", backendID, proxy != nil)
			}

			// Debug: Check default backend
			t.Logf("Default backend: %s", module.defaultBackend)

			// Test the path handling
			req := httptest.NewRequest("GET", tt.path, nil)
			w := httptest.NewRecorder()

			// Debug: Print all registered routes
			t.Logf("Registered routes:")
			for pattern := range mockRouter.routes {
				t.Logf("  - %s", pattern)
			}

			// Find the handler for the catch-all route
			var catchAllHandler http.HandlerFunc
			for pattern, handler := range mockRouter.routes {
				if pattern == "/*" {
					catchAllHandler = handler
					break
				}
			}

			if catchAllHandler == nil {
				t.Fatal("No catch-all route found")
			}

			// Call the handler
			catchAllHandler(w, req)

			// Check the response
			if tt.expectNotFound {
				if w.Code != http.StatusNotFound {
					t.Errorf("Expected status 404 for %s, got %d", tt.path, w.Code)
				}
				t.Logf("SUCCESS: %s - %s", tt.name, tt.description)
			} else if tt.expectProxied {
				// For proxied requests, we expect either a proxy error (connection refused)
				// or a successful proxy attempt (not 404)
				if w.Code == http.StatusNotFound {
					t.Errorf("Expected path %s to be proxied (not 404), got %d", tt.path, w.Code)
				} else {
					t.Logf("SUCCESS: %s - %s (status: %d)", tt.name, tt.description, w.Code)
				}
			}
		})
	}
}

// TestShouldExcludeFromProxy tests the shouldExcludeFromProxy helper function
func TestShouldExcludeFromProxy(t *testing.T) {
	tests := []struct {
		name     string
		path     string
		config   *ReverseProxyConfig
		expected bool
	}{
		{
			name:     "HealthEndpoint",
			path:     "/health",
			config:   &ReverseProxyConfig{},
			expected: true,
		},
		{
			name:     "HealthEndpointWithSlash",
			path:     "/health/",
			config:   &ReverseProxyConfig{},
			expected: true,
		},
		{
			name: "MetricsEndpoint",
			path: "/metrics/reverseproxy",
			config: &ReverseProxyConfig{
				MetricsEndpoint: "/metrics/reverseproxy",
			},
			expected: true,
		},
		{
			name: "MetricsHealthEndpoint",
			path: "/metrics/reverseproxy/health",
			config: &ReverseProxyConfig{
				MetricsEndpoint: "/metrics/reverseproxy",
			},
			expected: true,
		},
		{
			name:     "DebugEndpoint",
			path:     "/debug/info",
			config:   &ReverseProxyConfig{},
			expected: true,
		},
		{
			name:     "DebugFlags",
			path:     "/debug/flags",
			config:   &ReverseProxyConfig{},
			expected: true,
		},
		{
			name:     "RegularAPIPath",
			path:     "/api/v1/test",
			config:   &ReverseProxyConfig{},
			expected: false,
		},
		{
			name:     "RootPath",
			path:     "/",
			config:   &ReverseProxyConfig{},
			expected: false,
		},
		{
			name:     "CustomPath",
			path:     "/custom/endpoint",
			config:   &ReverseProxyConfig{},
			expected: false,
		},
	}

	for _, tt := range tests {
		t.Run(tt.name, func(t *testing.T) {
			// Create module
			module := NewModule()
			module.config = tt.config

			// Test the function
			result := module.shouldExcludeFromProxy(tt.path)

			if result != tt.expected {
				t.Errorf("shouldExcludeFromProxy(%s) = %v, expected %v", tt.path, result, tt.expected)
			}
		})
	}
}

// TestTenantAwareHealthEndpointHandling tests that health endpoints work correctly with tenant-aware routing
func TestTenantAwareHealthEndpointHandling(t *testing.T) {
	// Create mock router
	mockRouter := &testRouter{routes: make(map[string]http.HandlerFunc)}

	// Create mock application
	app := NewMockTenantApplication()

	// Create configuration with tenants
	config := &ReverseProxyConfig{
		BackendServices: map[string]string{
<<<<<<< HEAD
			"primary":   "http://localhost:8081",
			"secondary": "http://localhost:8082",
=======
			"primary":   "http://127.0.0.1:19080",
			"secondary": "http://127.0.0.1:19081",
>>>>>>> 7bef7db7
		},
		DefaultBackend:  "primary",
		TenantIDHeader:  "X-Tenant-ID",
		RequireTenantID: false,
		MetricsEndpoint: "/metrics/reverseproxy",
	}

	// Register the configuration with the application
	app.RegisterConfigSection("reverseproxy", modular.NewStdConfigProvider(config))

	// Create module
	module := NewModule()
	module.config = config

	// Set router via constructor
	services := map[string]any{
		"router": mockRouter,
	}
	constructedModule, err := module.Constructor()(app, services)
	if err != nil {
		t.Fatalf("Failed to construct module: %v", err)
	}
	module = constructedModule.(*ReverseProxyModule)

	// Set the app reference
	module.app = app

	// Initialize the module to set up backend proxies
	if err := module.Init(app); err != nil {
		t.Fatalf("Failed to initialize module: %v", err)
	}

	// Add a tenant manually for testing
	tenantConfig := &ReverseProxyConfig{
		BackendServices: map[string]string{
			"primary":   "http://tenant-primary:8080",
			"secondary": "http://tenant-secondary:8080",
		},
		DefaultBackend: "secondary",
	}
	module.tenants["test-tenant"] = tenantConfig

	// Start the module to register routes
	if err := module.Start(context.Background()); err != nil {
		t.Fatalf("Failed to start module: %v", err)
	}

	tests := []struct {
		name         string
		path         string
		tenantHeader string
		expectStatus int
		description  string
	}{
		{
			name:         "HealthWithoutTenant",
			path:         "/health",
			tenantHeader: "",
			expectStatus: http.StatusNotFound,
			description:  "Health endpoint without tenant should not be proxied",
		},
		{
			name:         "HealthWithTenant",
			path:         "/health",
			tenantHeader: "test-tenant",
			expectStatus: http.StatusNotFound,
			description:  "Health endpoint with tenant should not be proxied",
		},
		{
			name:         "MetricsWithoutTenant",
			path:         "/metrics/reverseproxy",
			tenantHeader: "",
			expectStatus: http.StatusNotFound,
			description:  "Metrics endpoint without tenant should not be proxied",
		},
		{
			name:         "MetricsWithTenant",
			path:         "/metrics/reverseproxy",
			tenantHeader: "test-tenant",
			expectStatus: http.StatusNotFound,
			description:  "Metrics endpoint with tenant should not be proxied",
		},
		{
			name:         "RegularAPIWithoutTenant",
			path:         "/api/test",
			tenantHeader: "",
			expectStatus: http.StatusBadGateway, // Expected proxy error due to unreachable backend
			description:  "Regular API without tenant should be proxied",
		},
		{
			name:         "RegularAPIWithTenant",
			path:         "/api/test",
			tenantHeader: "test-tenant",
			expectStatus: http.StatusBadGateway, // Expected proxy error due to unreachable backend
			description:  "Regular API with tenant should be proxied",
		},
	}

	for _, tt := range tests {
		t.Run(tt.name, func(t *testing.T) {
			// Find the handler for the catch-all route
			var catchAllHandler http.HandlerFunc
			for pattern, handler := range mockRouter.routes {
				if pattern == "/*" {
					catchAllHandler = handler
					break
				}
			}

			if catchAllHandler == nil {
				t.Fatal("No catch-all route found")
			}

			// Create request
			req := httptest.NewRequest("GET", tt.path, nil)
			if tt.tenantHeader != "" {
				req.Header.Set("X-Tenant-ID", tt.tenantHeader)
			}
			w := httptest.NewRecorder()

			// Call the handler
			catchAllHandler(w, req)

			// Check the response
			if w.Code != tt.expectStatus {
				// For proxy errors, we might get different status codes depending on the exact error
				// So we'll be more lenient for proxied requests
				if tt.expectStatus == http.StatusBadGateway && w.Code >= 500 {
					t.Logf("SUCCESS: %s - %s (status: %d, expected proxy error)", tt.name, tt.description, w.Code)
				} else if tt.expectStatus == http.StatusNotFound && w.Code == http.StatusNotFound {
					t.Logf("SUCCESS: %s - %s", tt.name, tt.description)
				} else {
					t.Errorf("Expected status %d for %s, got %d", tt.expectStatus, tt.path, w.Code)
				}
			} else {
				t.Logf("SUCCESS: %s - %s", tt.name, tt.description)
			}
		})
	}
}<|MERGE_RESOLUTION|>--- conflicted
+++ resolved
@@ -24,11 +24,7 @@
 			path: "/health",
 			config: &ReverseProxyConfig{
 				BackendServices: map[string]string{
-<<<<<<< HEAD
-					"test": "http://localhost:8080",
-=======
 					"test": "http://127.0.0.1:18080",
->>>>>>> 7bef7db7
 				},
 				DefaultBackend: "test",
 			},
@@ -41,11 +37,7 @@
 			path: "/metrics/reverseproxy",
 			config: &ReverseProxyConfig{
 				BackendServices: map[string]string{
-<<<<<<< HEAD
-					"test": "http://localhost:8080",
-=======
 					"test": "http://127.0.0.1:18080",
->>>>>>> 7bef7db7
 				},
 				DefaultBackend:  "test",
 				MetricsEndpoint: "/metrics/reverseproxy",
@@ -59,11 +51,7 @@
 			path: "/metrics/reverseproxy/health",
 			config: &ReverseProxyConfig{
 				BackendServices: map[string]string{
-<<<<<<< HEAD
-					"test": "http://localhost:8080",
-=======
 					"test": "http://127.0.0.1:18080",
->>>>>>> 7bef7db7
 				},
 				DefaultBackend:  "test",
 				MetricsEndpoint: "/metrics/reverseproxy",
@@ -77,11 +65,7 @@
 			path: "/debug/info",
 			config: &ReverseProxyConfig{
 				BackendServices: map[string]string{
-<<<<<<< HEAD
-					"test": "http://localhost:8080",
-=======
 					"test": "http://127.0.0.1:18080",
->>>>>>> 7bef7db7
 				},
 				DefaultBackend: "test",
 			},
@@ -94,11 +78,7 @@
 			path: "/api/test",
 			config: &ReverseProxyConfig{
 				BackendServices: map[string]string{
-<<<<<<< HEAD
-					"test": "http://localhost:8080",
-=======
 					"test": "http://127.0.0.1:18080",
->>>>>>> 7bef7db7
 				},
 				DefaultBackend: "test",
 			},
@@ -294,13 +274,8 @@
 	// Create configuration with tenants
 	config := &ReverseProxyConfig{
 		BackendServices: map[string]string{
-<<<<<<< HEAD
-			"primary":   "http://localhost:8081",
-			"secondary": "http://localhost:8082",
-=======
 			"primary":   "http://127.0.0.1:19080",
 			"secondary": "http://127.0.0.1:19081",
->>>>>>> 7bef7db7
 		},
 		DefaultBackend:  "primary",
 		TenantIDHeader:  "X-Tenant-ID",
