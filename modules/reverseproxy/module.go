--- conflicted
+++ resolved
@@ -19,12 +19,8 @@
 	"strings"
 	"time"
 
-<<<<<<< HEAD
-	"github.com/GoCodeAlone/modular"
-=======
 	"github.com/CrisisTextLine/modular"
 	cloudevents "github.com/cloudevents/sdk-go/v2"
->>>>>>> e1cd1125
 	"github.com/gobwas/glob"
 )
 
@@ -81,12 +77,9 @@
 
 	// Dry run handling
 	dryRunHandler *DryRunHandler
-<<<<<<< HEAD
-=======
 
 	// Event observation
 	subject modular.Subject
->>>>>>> e1cd1125
 }
 
 // Compile-time assertions to ensure interface compliance
@@ -371,8 +364,6 @@
 		app.Logger().Info("Circuit breakers initialized", "backends", len(m.circuitBreakers))
 	}
 
-<<<<<<< HEAD
-=======
 	// Emit config loaded event
 	m.emitEvent(context.Background(), EventTypeConfigLoaded, map[string]interface{}{
 		"backend_count":            len(m.config.BackendServices),
@@ -383,7 +374,6 @@
 		"request_timeout":          m.config.RequestTimeout.String(),
 	})
 
->>>>>>> e1cd1125
 	return nil
 }
 
@@ -556,8 +546,6 @@
 			return fmt.Errorf("failed to start health checker: %w", err)
 		}
 	}
-<<<<<<< HEAD
-=======
 
 	// Emit module started event
 	m.emitEvent(ctx, EventTypeModuleStarted, map[string]interface{}{
@@ -572,7 +560,6 @@
 		"backend_count":  len(m.config.BackendServices),
 		"server_running": true,
 	})
->>>>>>> e1cd1125
 
 	return nil
 }
@@ -721,15 +708,11 @@
 func (m *ReverseProxyModule) OnTenantRemoved(tenantID modular.TenantID) {
 	// Clean up tenant-specific resources
 	delete(m.tenants, tenantID)
-<<<<<<< HEAD
-	m.app.Logger().Info("Tenant removed from reverseproxy module", "tenantID", tenantID)
-=======
 
 	// Check if app is available (module might not be fully initialized yet)
 	if m.app != nil && m.app.Logger() != nil {
 		m.app.Logger().Info("Tenant removed from reverseproxy module", "tenantID", tenantID)
 	}
->>>>>>> e1cd1125
 }
 
 // ProvidesServices returns the services provided by this module.
@@ -739,11 +722,6 @@
 func (m *ReverseProxyModule) ProvidesServices() []modular.ServiceProvider {
 	var services []modular.ServiceProvider
 
-<<<<<<< HEAD
-	// Provide the feature flag evaluator service if we have one and feature flags are enabled.
-	// This includes both internally created and externally provided evaluators so other modules can use them.
-	if m.featureFlagEvaluator != nil && m.config != nil && m.config.FeatureFlags.Enabled {
-=======
 	// Don't provide any services if config is nil
 	if m.config == nil {
 		return services
@@ -759,7 +737,6 @@
 	// Provide the feature flag evaluator service if we have one and feature flags are enabled.
 	// This includes both internally created and externally provided evaluators so other modules can use them.
 	if m.featureFlagEvaluator != nil && m.config.FeatureFlags.Enabled {
->>>>>>> e1cd1125
 		services = append(services, modular.ServiceProvider{
 			Name:     "featureFlagEvaluator",
 			Instance: m.featureFlagEvaluator,
@@ -1099,21 +1076,12 @@
 				http.NotFound(w, r)
 				return
 			}
-<<<<<<< HEAD
 
 			// Use the default backend proxy handler
 			backendHandler := m.createBackendProxyHandler(m.defaultBackend)
 			backendHandler(w, r)
 		}
 
-=======
-
-			// Use the default backend proxy handler
-			backendHandler := m.createBackendProxyHandler(m.defaultBackend)
-			backendHandler(w, r)
-		}
-
->>>>>>> e1cd1125
 		// Register the selective catch-all default route
 		m.router.HandleFunc("/*", handler)
 		if m.app != nil && m.app.Logger() != nil {
@@ -1590,8 +1558,6 @@
 	return replacement
 }
 
-<<<<<<< HEAD
-=======
 // statusCapturingResponseWriter wraps http.ResponseWriter to capture the status code
 type statusCapturingResponseWriter struct {
 	http.ResponseWriter
@@ -1605,7 +1571,6 @@
 	w.ResponseWriter.WriteHeader(code)
 }
 
->>>>>>> e1cd1125
 // createBackendProxyHandler creates an http.HandlerFunc that handles proxying requests
 // to a specific backend, with support for tenant-specific backends and feature flag evaluation
 func (m *ReverseProxyModule) createBackendProxyHandler(backend string) http.HandlerFunc {
@@ -1796,8 +1761,6 @@
 	}
 
 	return func(w http.ResponseWriter, r *http.Request) {
-<<<<<<< HEAD
-=======
 		// Emit request received event (tenant-aware)
 		m.emitEvent(r.Context(), EventTypeRequestReceived, map[string]interface{}{
 			"backend": backend,
@@ -1806,7 +1769,6 @@
 			"tenant":  string(tenantID),
 		})
 
->>>>>>> e1cd1125
 		// Record request to backend for health checking
 		if m.healthChecker != nil {
 			m.healthChecker.RecordBackendRequest(backend)
@@ -1861,8 +1823,6 @@
 						m.app.Logger().Error("Failed to write circuit breaker response", "error", err)
 					}
 				}
-<<<<<<< HEAD
-=======
 				// Emit failed event for tenant path when circuit is open
 				m.emitEvent(r.Context(), EventTypeRequestFailed, map[string]interface{}{
 					"backend": backend,
@@ -1872,7 +1832,6 @@
 					"status":  http.StatusServiceUnavailable,
 					"error":   "circuit open",
 				})
->>>>>>> e1cd1125
 				return
 			} else if err != nil {
 				// Some other error occurred
@@ -1902,8 +1861,6 @@
 					// Log error but continue processing
 					m.app.Logger().Error("Failed to copy response body", "error", err)
 				}
-<<<<<<< HEAD
-=======
 			}
 
 			// Emit event based on response status
@@ -1924,7 +1881,6 @@
 					"tenant":  string(tenantID),
 					"status":  resp.StatusCode,
 				})
->>>>>>> e1cd1125
 			}
 		} else {
 			// No circuit breaker, use the proxy directly but capture status
@@ -2329,65 +2285,6 @@
 		merged.HealthCheck = tenant.HealthCheck
 	} else {
 		merged.HealthCheck = global.HealthCheck
-<<<<<<< HEAD
-	}
-
-	// Merge backend configurations - tenant settings override global ones
-	for backendID, globalConfig := range global.BackendConfigs {
-		merged.BackendConfigs[backendID] = globalConfig
-	}
-	for backendID, tenantConfig := range tenant.BackendConfigs {
-		merged.BackendConfigs[backendID] = tenantConfig
-	}
-
-	return merged
-}
-
-// getBackendMap returns a map of backend IDs to their URLs from the global configuration.
-//
-//nolint:unused
-func (m *ReverseProxyModule) getBackendMap() map[string]string {
-	if m.config == nil || m.config.BackendServices == nil {
-		return map[string]string{}
-	}
-	return m.config.BackendServices
-}
-
-// getTenantBackendMap returns a map of backend IDs to their URLs for a specific tenant.
-//
-//nolint:unused
-func (m *ReverseProxyModule) getTenantBackendMap(tenantID modular.TenantID) map[string]string {
-	if m.tenants == nil {
-		return map[string]string{}
-	}
-
-	tenant, exists := m.tenants[tenantID]
-	if !exists || tenant == nil || tenant.BackendServices == nil {
-		return map[string]string{}
-	}
-
-	return tenant.BackendServices
-}
-
-// getBackendURLsByTenant returns all backend URLs for a specific tenant.
-//
-//nolint:unused
-func (m *ReverseProxyModule) getBackendURLsByTenant(tenantID modular.TenantID) map[string]string {
-	return m.getTenantBackendMap(tenantID)
-}
-
-// getBackendByPathAndTenant returns the backend URL for a specific path and tenant.
-//
-//nolint:unused
-func (m *ReverseProxyModule) getBackendByPathAndTenant(path string, tenantID modular.TenantID) (string, bool) {
-	// Get the tenant-specific backend map
-	backendMap := m.getTenantBackendMap(tenantID)
-
-	// Check if there's a direct match for the path
-	if url, ok := backendMap[path]; ok {
-		return url, true
-=======
->>>>>>> e1cd1125
 	}
 
 	// Merge backend configurations - tenant settings override global ones
@@ -2467,78 +2364,7 @@
 
 		m.router.HandleFunc(healthEndpoint, healthHandler)
 		m.app.Logger().Info("Registered health check endpoint", "endpoint", healthEndpoint)
-<<<<<<< HEAD
-	}
-}
-
-// registerDebugEndpoints registers debug endpoints if they are enabled
-func (m *ReverseProxyModule) registerDebugEndpoints() error {
-	if m.router == nil {
-		return ErrCannotRegisterRoutes
-	}
-
-	// Get tenant service if available
-	var tenantService modular.TenantService
-	if m.app != nil {
-		err := m.app.GetService("tenantService", &tenantService)
-		if err != nil {
-			m.app.Logger().Warn("TenantService not available for debug endpoints", "error", err)
-		}
-	}
-
-	// Create debug handler
-	debugHandler := NewDebugHandler(
-		m.config.DebugEndpoints,
-		m.featureFlagEvaluator,
-		m.config,
-		tenantService,
-		m.app.Logger(),
-	)
-
-	// Set circuit breakers and health checkers for debugging
-	if len(m.circuitBreakers) > 0 {
-		debugHandler.SetCircuitBreakers(m.circuitBreakers)
-=======
->>>>>>> e1cd1125
-	}
-	if m.healthChecker != nil {
-		// Create a map with the health checker
-		healthCheckers := map[string]*HealthChecker{
-			"reverseproxy": m.healthChecker,
-		}
-		debugHandler.SetHealthCheckers(healthCheckers)
-	}
-
-	// Register debug endpoints individually since our routerService doesn't support http.ServeMux
-	basePath := m.config.DebugEndpoints.BasePath
-
-	// Feature flags debug endpoint
-	flagsEndpoint := basePath + "/flags"
-	m.router.HandleFunc(flagsEndpoint, debugHandler.HandleFlags)
-	m.app.Logger().Info("Registered debug endpoint", "endpoint", flagsEndpoint)
-
-	// General debug info endpoint
-	infoEndpoint := basePath + "/info"
-	m.router.HandleFunc(infoEndpoint, debugHandler.HandleInfo)
-	m.app.Logger().Info("Registered debug endpoint", "endpoint", infoEndpoint)
-
-	// Backend status endpoint
-	backendsEndpoint := basePath + "/backends"
-	m.router.HandleFunc(backendsEndpoint, debugHandler.HandleBackends)
-	m.app.Logger().Info("Registered debug endpoint", "endpoint", backendsEndpoint)
-
-	// Circuit breaker status endpoint
-	circuitBreakersEndpoint := basePath + "/circuit-breakers"
-	m.router.HandleFunc(circuitBreakersEndpoint, debugHandler.HandleCircuitBreakers)
-	m.app.Logger().Info("Registered debug endpoint", "endpoint", circuitBreakersEndpoint)
-
-	// Health check status endpoint
-	healthChecksEndpoint := basePath + "/health-checks"
-	m.router.HandleFunc(healthChecksEndpoint, debugHandler.HandleHealthChecks)
-	m.app.Logger().Info("Registered debug endpoint", "endpoint", healthChecksEndpoint)
-
-	m.app.Logger().Info("Debug endpoints registered", "basePath", basePath)
-	return nil
+	}
 }
 
 // registerDebugEndpoints registers debug endpoints if they are enabled
@@ -2884,8 +2710,6 @@
 		return
 	}
 
-<<<<<<< HEAD
-=======
 	// Read and preserve the request body before it gets consumed
 	var bodyBytes []byte
 	var err error
@@ -2906,7 +2730,6 @@
 		returnRequest.ContentLength = int64(len(bodyBytes))
 	}
 
->>>>>>> e1cd1125
 	// Determine which response to return to the client
 	var returnBackend string
 	if m.config.DryRun.DefaultResponseBackend == "secondary" {
@@ -2929,15 +2752,6 @@
 	}
 
 	// Send request to the return backend and capture response
-<<<<<<< HEAD
-	returnHandler(recorder, r)
-
-	// Copy the recorded response to the actual response writer
-	// Copy headers
-	for key, values := range recorder.Header() {
-		for _, value := range values {
-			w.Header().Add(key, value)
-=======
 	returnHandler(recorder, returnRequest)
 
 	// Copy the recorded response to the original response writer
@@ -2945,7 +2759,6 @@
 	for key, vals := range recorder.Header() {
 		for _, v := range vals {
 			w.Header().Add(key, v)
->>>>>>> e1cd1125
 		}
 	}
 	w.WriteHeader(recorder.Code)
@@ -2954,11 +2767,6 @@
 	}
 
 	// Now perform dry run comparison in the background (async)
-<<<<<<< HEAD
-	go func() {
-		// Create a copy of the request for background comparison
-		reqCopy := r.Clone(ctx)
-=======
 	go func(requestCtx context.Context) {
 		// Add panic recovery for background goroutine
 		defer func() {
@@ -2976,46 +2784,18 @@
 			reqCopy.Body = io.NopCloser(bytes.NewReader(bodyBytes))
 			reqCopy.ContentLength = int64(len(bodyBytes))
 		}
->>>>>>> e1cd1125
 
 		// Get the actual backend URLs
 		primaryURL, exists := m.config.BackendServices[primaryBackend]
 		if !exists {
-<<<<<<< HEAD
-			m.app.Logger().Error("Primary backend URL not found for dry run", "backend", primaryBackend)
-=======
 			if m.app != nil && m.app.Logger() != nil {
 				m.app.Logger().Error("Primary backend URL not found for dry run", "backend", primaryBackend)
 			}
->>>>>>> e1cd1125
 			return
 		}
 
 		secondaryURL, exists := m.config.BackendServices[secondaryBackend]
 		if !exists {
-<<<<<<< HEAD
-			m.app.Logger().Error("Secondary backend URL not found for dry run", "backend", secondaryBackend)
-			return
-		}
-
-		// Process dry run comparison with actual URLs
-		result, err := m.dryRunHandler.ProcessDryRun(ctx, reqCopy, primaryURL, secondaryURL)
-		if err != nil {
-			m.app.Logger().Error("Background dry run processing failed", "error", err)
-			return
-		}
-
-		m.app.Logger().Debug("Dry run comparison completed",
-			"endpoint", r.URL.Path,
-			"primaryBackend", primaryBackend,
-			"secondaryBackend", secondaryBackend,
-			"returnedBackend", returnBackend,
-			"statusCodeMatch", result.Comparison.StatusCodeMatch,
-			"bodyMatch", result.Comparison.BodyMatch,
-			"differences", len(result.Comparison.Differences),
-		)
-	}()
-=======
 			if m.app != nil && m.app.Logger() != nil {
 				m.app.Logger().Error("Secondary backend URL not found for dry run", "backend", secondaryBackend)
 			}
@@ -3184,5 +2964,4 @@
 		EventTypeModuleStopped,
 		EventTypeError,
 	}
->>>>>>> e1cd1125
 }