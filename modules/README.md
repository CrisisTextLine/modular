--- conflicted
+++ resolved
@@ -6,7 +6,6 @@
 
 ## 📋 Module Directory
 
-<<<<<<< HEAD
 | Module                     | Description                              | Configuration                           | Dependencies                           |
 |----------------------------|------------------------------------------|-----------------------------------------|----------------------------------------|
 | [chimux](./chimux)         | Chi router integration for Modular       | [Yes](./chimux/config.go)               | -                                      |
@@ -16,13 +15,12 @@
 | [jsonschema](./jsonschema) | Provides JSON Schema validation services | No                                     | -                                      |
 | [letsencrypt](./letsencrypt) | SSL/TLS certificate automation with Let's Encrypt | [Yes](./letsencrypt/config.go) | [httpserver](./httpserver)             |
 | [reverseproxy](./reverseproxy) | Reverse proxy with routing capabilities | [Yes](./reverseproxy/config.go)        | -                                      |
-=======
+
 ### Core Modules
 - **[Auth](auth/README.md)** - Authentication and authorization with JWT, sessions, password hashing, and OAuth2/OIDC support
 - **[Cache](cache/README.md)** - Multi-backend caching solution with Redis and in-memory implementations
 - **[Database](database/README.md)** - Database connectivity and management with support for multiple drivers
 - **[Event Bus](eventbus/README.md)** - Asynchronous event handling and pub/sub messaging system
->>>>>>> 752bb196
 
 ### Network & Communication
 - **[Chi Router (Chimux)](chimux/README.md)** - HTTP routing with Chi router integration and comprehensive middleware support
