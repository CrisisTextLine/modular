--- conflicted
+++ resolved
@@ -176,7 +176,6 @@
 	// aggregate services by capability rather than name.
 	GetServicesByInterface(interfaceType reflect.Type) []*ServiceRegistryEntry
 
-<<<<<<< HEAD
 	// StartTime returns the time when the application was started.
 	// Returns zero time if the application has not been started yet.
 	// This can be used to calculate application uptime.
@@ -184,7 +183,7 @@
 	// Example:
 	//   uptime := time.Since(app.StartTime())
 	StartTime() time.Time
-=======
+  
 	// GetModule returns the module with the given name, or nil if not found.
 	// This allows modules to access each other when the service provider
 	// pattern is insufficient or overly complex.
@@ -217,7 +216,6 @@
 	//       fmt.Printf("Module: %s, Dependencies: %v\n", name, mod.Dependencies())
 	//   }
 	GetAllModules() map[string]Module
->>>>>>> 7213d136
 }
 
 // TenantApplication extends Application with multi-tenant functionality.
@@ -1579,11 +1577,11 @@
 	return nil
 }
 
-<<<<<<< HEAD
 // StartTime returns the time when the application was started
 func (app *StdApplication) StartTime() time.Time {
 	return app.startTime
-=======
+}
+
 // GetModule returns the module with the given name, or nil if not found
 func (app *StdApplication) GetModule(name string) Module {
 	return app.moduleRegistry[name]
@@ -1597,5 +1595,4 @@
 		result[k] = v
 	}
 	return result
->>>>>>> 7213d136
 }