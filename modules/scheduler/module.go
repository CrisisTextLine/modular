--- conflicted
+++ resolved
@@ -518,11 +518,6 @@
 	event := modular.NewCloudEvent(eventType, "scheduler-service", data, nil)
 
 	if emitErr := m.EmitEvent(ctx, event); emitErr != nil {
-<<<<<<< HEAD
-		// Only log event emission failures if we have a logger available
-		if m.logger != nil {
-			m.logger.Debug("Failed to emit scheduler event", "type", eventType, "error", emitErr)
-=======
 		// If no subject is registered, quietly skip to allow non-observable apps to run cleanly
 		if errors.Is(emitErr, ErrNoSubjectForEventEmission) {
 			return
@@ -533,7 +528,6 @@
 		} else {
 			// Fallback to stdout only when no logger is available
 			fmt.Printf("Failed to emit scheduler event %s: %v\n", eventType, emitErr)
->>>>>>> 74da467f
 		}
 	}
 }