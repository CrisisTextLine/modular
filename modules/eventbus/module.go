--- conflicted
+++ resolved
@@ -292,13 +292,16 @@
 	// Start the engine router (which starts all engines)
 	err := m.router.Start(ctx)
 	if err != nil {
-<<<<<<< HEAD
-		m.logger.Error("Failed to start event bus", "error", err)
-		return fmt.Errorf("starting event bus: %w", err)
+		return fmt.Errorf("starting engine router: %w", err)
 	}
 
 	m.isStarted = true
-	m.logger.Info("Event bus started")
+	if m.config.IsMultiEngine() {
+		m.logger.Info("Event bus started with multiple engines",
+			"engines", m.router.GetEngineNames())
+	} else {
+		m.logger.Info("Event bus started")
+	}
 
 	// Emit bus started event
 	event := modular.NewCloudEvent(EventTypeBusStarted, "eventbus-service", map[string]interface{}{
@@ -322,18 +325,6 @@
 		}
 	}()
 
-=======
-		return fmt.Errorf("starting engine router: %w", err)
-	}
-
-	m.isStarted = true
-	if m.config.IsMultiEngine() {
-		m.logger.Info("Event bus started with multiple engines",
-			"engines", m.router.GetEngineNames())
-	} else {
-		m.logger.Info("Event bus started")
-	}
->>>>>>> 9d2c8ca0
 	return nil
 }
 
@@ -363,12 +354,7 @@
 	// Stop the engine router (which stops all engines)
 	err := m.router.Stop(ctx)
 	if err != nil {
-<<<<<<< HEAD
-		m.logger.Error("Failed to stop event bus", "error", err)
-		return fmt.Errorf("stopping event bus: %w", err)
-=======
 		return fmt.Errorf("stopping engine router: %w", err)
->>>>>>> 9d2c8ca0
 	}
 
 	m.isStarted = false
@@ -448,15 +434,9 @@
 		Topic:   topic,
 		Payload: payload,
 	}
-<<<<<<< HEAD
-
 	startTime := time.Now()
-	err := m.eventbus.Publish(ctx, event)
+	err := m.router.Publish(ctx, event)
 	duration := time.Since(startTime)
-
-=======
-	err := m.router.Publish(ctx, event)
->>>>>>> 9d2c8ca0
 	if err != nil {
 		// Emit message failed event
 		emitEvent := modular.NewCloudEvent(EventTypeMessageFailed, "eventbus-service", map[string]interface{}{
@@ -581,15 +561,11 @@
 //
 //	err := eventBus.Unsubscribe(ctx, subscription)
 func (m *EventBusModule) Unsubscribe(ctx context.Context, subscription Subscription) error {
-<<<<<<< HEAD
 	// Store subscription info before unsubscribing
 	topic := subscription.Topic()
 	subscriptionID := subscription.ID()
 
-	err := m.eventbus.Unsubscribe(ctx, subscription)
-=======
 	err := m.router.Unsubscribe(ctx, subscription)
->>>>>>> 9d2c8ca0
 	if err != nil {
 		return fmt.Errorf("unsubscribing: %w", err)
 	}
@@ -635,8 +611,20 @@
 //	    log.Warn("No subscribers for user creation events")
 //	}
 func (m *EventBusModule) SubscriberCount(topic string) int {
-<<<<<<< HEAD
-	return m.eventbus.SubscriberCount(topic)
+	return m.router.SubscriberCount(topic)
+}
+
+// GetRouter returns the underlying engine router for advanced operations.
+// This method provides access to engine-specific functionality like
+// checking which engine a topic routes to.
+//
+// Example:
+//
+//	router := eventBus.GetRouter()
+//	engine := router.GetEngineForTopic("user.created")
+//	fmt.Printf("Topic routes to engine: %s", engine)
+func (m *EventBusModule) GetRouter() *EngineRouter {
+	return m.router
 }
 
 // Static errors for err113 compliance
@@ -670,20 +658,4 @@
 		}
 	}()
 	return nil
-=======
-	return m.router.SubscriberCount(topic)
-}
-
-// GetRouter returns the underlying engine router for advanced operations.
-// This method provides access to engine-specific functionality like
-// checking which engine a topic routes to.
-//
-// Example:
-//
-//	router := eventBus.GetRouter()
-//	engine := router.GetEngineForTopic("user.created")
-//	fmt.Printf("Topic routes to engine: %s", engine)
-func (m *EventBusModule) GetRouter() *EngineRouter {
-	return m.router
->>>>>>> 9d2c8ca0
 }