package reverseproxy

import (
	"context"
	"encoding/json"
	"fmt"
	"log/slog"
	"net/http"
	"net/http/httptest"
	"os"
	"testing"

	"github.com/stretchr/testify/assert"
	"github.com/stretchr/testify/require"
)

func TestDebugHandler(t *testing.T) {
	logger := slog.New(slog.NewTextHandler(os.Stdout, &slog.HandlerOptions{
		Level: slog.LevelDebug,
	}))

	// Create a mock reverse proxy config
	proxyConfig := &ReverseProxyConfig{
		BackendServices: map[string]string{
<<<<<<< HEAD
			"primary":   "http://localhost:8081",
			"secondary": "http://localhost:8082",
=======
			"primary":   "http://127.0.0.1:19082",
			"secondary": "http://127.0.0.1:19083",
>>>>>>> 7bef7db7
		},
		Routes: map[string]string{
			"/api/v1/users": "primary",
			"/api/v2/data":  "secondary",
		},
		DefaultBackend: "primary",
		TenantIDHeader: "X-Tenant-ID", // Set explicit default for testing
	}

	// Create a mock feature flag evaluator
	mockApp := NewMockTenantApplication()
	featureFlagEval, err := NewFileBasedFeatureFlagEvaluator(mockApp, logger)
	if err != nil {
		t.Fatalf("Failed to create feature flag evaluator: %v", err)
	}

	// Test with authentication enabled
	t.Run("WithAuthentication", func(t *testing.T) {
		config := DebugEndpointsConfig{
			Enabled:     true,
			BasePath:    "/debug",
			RequireAuth: true,
			AuthToken:   "test-token",
		}

		debugHandler := NewDebugHandler(config, featureFlagEval, proxyConfig, nil, logger)

		// Test authentication required
		t.Run("RequiresAuthentication", func(t *testing.T) {
			req := httptest.NewRequest("GET", "/debug/info", nil)
			w := httptest.NewRecorder()

			debugHandler.HandleInfo(w, req)

			assert.Equal(t, http.StatusUnauthorized, w.Code)
		})

		// Test with valid auth token
		t.Run("ValidAuthentication", func(t *testing.T) {
			req := httptest.NewRequest("GET", "/debug/info", nil)
			req.Header.Set("Authorization", "Bearer test-token")
			w := httptest.NewRecorder()

			debugHandler.HandleInfo(w, req)

			assert.Equal(t, http.StatusOK, w.Code)
			assert.Equal(t, "application/json", w.Header().Get("Content-Type"))

			var response DebugInfo
			err := json.NewDecoder(w.Body).Decode(&response)
			require.NoError(t, err)

			assert.NotZero(t, response.Timestamp)
			assert.Equal(t, "local", response.Environment)
			assert.Equal(t, proxyConfig.BackendServices, response.BackendServices)
			assert.Equal(t, proxyConfig.Routes, response.Routes)
		})
	})

	// Test without authentication
	t.Run("WithoutAuthentication", func(t *testing.T) {
		config := DebugEndpointsConfig{
			Enabled:     true,
			BasePath:    "/debug",
			RequireAuth: false,
		}

		debugHandler := NewDebugHandler(config, featureFlagEval, proxyConfig, nil, logger)

		t.Run("InfoEndpoint", func(t *testing.T) {
			req := httptest.NewRequest("GET", "/debug/info", nil)
			w := httptest.NewRecorder()

			debugHandler.HandleInfo(w, req)

			assert.Equal(t, http.StatusOK, w.Code)
			assert.Equal(t, "application/json", w.Header().Get("Content-Type"))

			var response DebugInfo
			err := json.NewDecoder(w.Body).Decode(&response)
			require.NoError(t, err)

			assert.NotZero(t, response.Timestamp)
			assert.Equal(t, "local", response.Environment)
			assert.Equal(t, proxyConfig.BackendServices, response.BackendServices)
			assert.Equal(t, proxyConfig.Routes, response.Routes)
		})

		t.Run("BackendsEndpoint", func(t *testing.T) {
			req := httptest.NewRequest("GET", "/debug/backends", nil)
			w := httptest.NewRecorder()

			debugHandler.HandleBackends(w, req)

			assert.Equal(t, http.StatusOK, w.Code)
			assert.Equal(t, "application/json", w.Header().Get("Content-Type"))

			var response map[string]interface{}
			err := json.NewDecoder(w.Body).Decode(&response)
			require.NoError(t, err)

			assert.Contains(t, response, "timestamp")
			assert.Contains(t, response, "backendServices")
			assert.Contains(t, response, "routes")
			assert.Contains(t, response, "defaultBackend")

			backendServices := response["backendServices"].(map[string]interface{})
<<<<<<< HEAD
			assert.Equal(t, "http://localhost:8081", backendServices["primary"])
			assert.Equal(t, "http://localhost:8082", backendServices["secondary"])
=======
			assert.Equal(t, "http://127.0.0.1:19082", backendServices["primary"])
			assert.Equal(t, "http://127.0.0.1:19083", backendServices["secondary"])
>>>>>>> 7bef7db7
		})

		t.Run("FlagsEndpoint", func(t *testing.T) {
			req := httptest.NewRequest("GET", "/debug/flags", nil)
			w := httptest.NewRecorder()

			debugHandler.HandleFlags(w, req)

			assert.Equal(t, http.StatusOK, w.Code)
			assert.Equal(t, "application/json", w.Header().Get("Content-Type"))

			var response DebugInfo
			err := json.NewDecoder(w.Body).Decode(&response)
			require.NoError(t, err)

			// Flags might be nil if no feature flag evaluator is set
			// Just check that the response structure is correct
		})

		t.Run("CircuitBreakersEndpoint", func(t *testing.T) {
			req := httptest.NewRequest("GET", "/debug/circuit-breakers", nil)
			w := httptest.NewRecorder()

			debugHandler.HandleCircuitBreakers(w, req)

			assert.Equal(t, http.StatusOK, w.Code)
			assert.Equal(t, "application/json", w.Header().Get("Content-Type"))

			var response map[string]interface{}
			err := json.NewDecoder(w.Body).Decode(&response)
			require.NoError(t, err)

			assert.Contains(t, response, "timestamp")
			assert.Contains(t, response, "circuitBreakers")
		})

		t.Run("HealthChecksEndpoint", func(t *testing.T) {
			req := httptest.NewRequest("GET", "/debug/health-checks", nil)
			w := httptest.NewRecorder()

			debugHandler.HandleHealthChecks(w, req)

			assert.Equal(t, http.StatusOK, w.Code)
			assert.Equal(t, "application/json", w.Header().Get("Content-Type"))

			var response map[string]interface{}
			err := json.NewDecoder(w.Body).Decode(&response)
			require.NoError(t, err)

			assert.Contains(t, response, "timestamp")
			assert.Contains(t, response, "healthChecks")
		})
	})

	// Test route registration
	t.Run("RouteRegistration", func(t *testing.T) {
		config := DebugEndpointsConfig{
			Enabled:     true,
			BasePath:    "/debug",
			RequireAuth: false,
		}

		debugHandler := NewDebugHandler(config, featureFlagEval, proxyConfig, nil, logger)

		mux := http.NewServeMux()
		debugHandler.RegisterRoutes(mux)

		// Test that routes are accessible
		endpoints := []string{
			"/debug/info",
			"/debug/flags",
			"/debug/backends",
			"/debug/circuit-breakers",
			"/debug/health-checks",
		}

		server := httptest.NewServer(mux)
		defer server.Close()

		for _, endpoint := range endpoints {
			t.Run(fmt.Sprintf("Route%s", endpoint), func(t *testing.T) {
				req, err := http.NewRequestWithContext(context.Background(), "GET", server.URL+endpoint, nil)
				require.NoError(t, err)

				client := &http.Client{}
				resp, err := client.Do(req)
				require.NoError(t, err)
				defer resp.Body.Close()

				assert.Equal(t, http.StatusOK, resp.StatusCode)
				assert.Equal(t, "application/json", resp.Header.Get("Content-Type"))
			})
		}
	})

	// Test disabled debug endpoints
	t.Run("DisabledEndpoints", func(t *testing.T) {
		config := DebugEndpointsConfig{
			Enabled:     false,
			BasePath:    "/debug",
			RequireAuth: false,
		}

		debugHandler := NewDebugHandler(config, featureFlagEval, proxyConfig, nil, logger)

		mux := http.NewServeMux()
		debugHandler.RegisterRoutes(mux)

		// Routes should not be registered when disabled
		req := httptest.NewRequest("GET", "/debug/info", nil)
		w := httptest.NewRecorder()

		mux.ServeHTTP(w, req)

		// Should get 404 since routes are not registered
		assert.Equal(t, http.StatusNotFound, w.Code)
	})

	// Test tenant ID extraction
	t.Run("TenantIDExtraction", func(t *testing.T) {
		config := DebugEndpointsConfig{
			Enabled:     true,
			BasePath:    "/debug",
			RequireAuth: false,
		}

		debugHandler := NewDebugHandler(config, featureFlagEval, proxyConfig, nil, logger)

		t.Run("FromHeader", func(t *testing.T) {
			req := httptest.NewRequest("GET", "/debug/info", nil)
			req.Header.Set("X-Tenant-ID", "test-tenant")
			w := httptest.NewRecorder()

			debugHandler.HandleInfo(w, req)

			assert.Equal(t, http.StatusOK, w.Code)

			var response DebugInfo
			err := json.NewDecoder(w.Body).Decode(&response)
			require.NoError(t, err)

			assert.Equal(t, "test-tenant", response.Tenant)
		})

	})
}

func TestDebugHandlerWithMocks(t *testing.T) {
	logger := slog.New(slog.NewTextHandler(os.Stdout, &slog.HandlerOptions{
		Level: slog.LevelDebug,
	}))

	proxyConfig := &ReverseProxyConfig{
		BackendServices: map[string]string{
<<<<<<< HEAD
			"primary": "http://localhost:8081",
=======
			"primary": "http://127.0.0.1:19082",
>>>>>>> 7bef7db7
		},
		Routes:         map[string]string{},
		DefaultBackend: "primary",
	}

	config := DebugEndpointsConfig{
		Enabled:     true,
		BasePath:    "/debug",
		RequireAuth: false,
	}

	debugHandler := NewDebugHandler(config, nil, proxyConfig, nil, logger)

	t.Run("CircuitBreakerInfo", func(t *testing.T) {
		// Create mock circuit breakers
		mockCircuitBreakers := map[string]*CircuitBreaker{
			"primary": NewCircuitBreaker("primary", nil),
		}
		debugHandler.SetCircuitBreakers(mockCircuitBreakers)

		req := httptest.NewRequest("GET", "/debug/info", nil)
		w := httptest.NewRecorder()

		debugHandler.HandleInfo(w, req)

		assert.Equal(t, http.StatusOK, w.Code)

		var response DebugInfo
		err := json.NewDecoder(w.Body).Decode(&response)
		require.NoError(t, err)

		assert.Contains(t, response.CircuitBreakers, "primary")
		assert.Equal(t, "closed", response.CircuitBreakers["primary"].State)
	})

	t.Run("HealthCheckInfo", func(t *testing.T) {
		// Create mock health checkers
		mockHealthCheckers := map[string]*HealthChecker{
			"primary": NewHealthChecker(
				&HealthCheckConfig{Enabled: true},
<<<<<<< HEAD
				map[string]string{"primary": "http://localhost:8081"},
=======
				map[string]string{"primary": "http://127.0.0.1:19082"},
>>>>>>> 7bef7db7
				&http.Client{},
				logger.WithGroup("health"),
			),
		}
		debugHandler.SetHealthCheckers(mockHealthCheckers)

		req := httptest.NewRequest("GET", "/debug/info", nil)
		w := httptest.NewRecorder()

		debugHandler.HandleInfo(w, req)

		assert.Equal(t, http.StatusOK, w.Code)

		var response DebugInfo
		err := json.NewDecoder(w.Body).Decode(&response)
		require.NoError(t, err)

		// Health checkers may not populate immediately, so just check structure
		// Since the health checker hasn't been started, the status map will be empty
		// Due to omitempty JSON tag, empty maps become nil after JSON round-trip
		// This is expected behavior, so we'll check that it's either nil or empty
		if len(mockHealthCheckers) > 0 {
			// HealthChecks can be nil (omitted due to omitempty) or empty map
			if response.HealthChecks != nil {
				assert.Empty(t, response.HealthChecks)
			}
		}
	})
}<|MERGE_RESOLUTION|>--- conflicted
+++ resolved
@@ -22,13 +22,8 @@
 	// Create a mock reverse proxy config
 	proxyConfig := &ReverseProxyConfig{
 		BackendServices: map[string]string{
-<<<<<<< HEAD
-			"primary":   "http://localhost:8081",
-			"secondary": "http://localhost:8082",
-=======
 			"primary":   "http://127.0.0.1:19082",
 			"secondary": "http://127.0.0.1:19083",
->>>>>>> 7bef7db7
 		},
 		Routes: map[string]string{
 			"/api/v1/users": "primary",
@@ -136,13 +131,8 @@
 			assert.Contains(t, response, "defaultBackend")
 
 			backendServices := response["backendServices"].(map[string]interface{})
-<<<<<<< HEAD
-			assert.Equal(t, "http://localhost:8081", backendServices["primary"])
-			assert.Equal(t, "http://localhost:8082", backendServices["secondary"])
-=======
 			assert.Equal(t, "http://127.0.0.1:19082", backendServices["primary"])
 			assert.Equal(t, "http://127.0.0.1:19083", backendServices["secondary"])
->>>>>>> 7bef7db7
 		})
 
 		t.Run("FlagsEndpoint", func(t *testing.T) {
@@ -297,11 +287,7 @@
 
 	proxyConfig := &ReverseProxyConfig{
 		BackendServices: map[string]string{
-<<<<<<< HEAD
-			"primary": "http://localhost:8081",
-=======
 			"primary": "http://127.0.0.1:19082",
->>>>>>> 7bef7db7
 		},
 		Routes:         map[string]string{},
 		DefaultBackend: "primary",
@@ -342,11 +328,7 @@
 		mockHealthCheckers := map[string]*HealthChecker{
 			"primary": NewHealthChecker(
 				&HealthCheckConfig{Enabled: true},
-<<<<<<< HEAD
-				map[string]string{"primary": "http://localhost:8081"},
-=======
 				map[string]string{"primary": "http://127.0.0.1:19082"},
->>>>>>> 7bef7db7
 				&http.Client{},
 				logger.WithGroup("health"),
 			),
