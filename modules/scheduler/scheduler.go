package scheduler

import (
	"context"
	"errors"
	"fmt"
	"os"
	"sync"
	"time"

	"github.com/CrisisTextLine/modular"
	cloudevents "github.com/cloudevents/sdk-go/v2"
	"github.com/google/uuid"
	"github.com/robfig/cron/v3"
)

<<<<<<< HEAD
// Static error definitions for better error handling
var (
	ErrJobAlreadyExists             = errors.New("job already exists")
	ErrJobNotFound                  = errors.New("job not found")
	ErrNoExecutionsFound            = errors.New("no executions found for job")
	ErrExecutionNotFound            = errors.New("execution not found")
	ErrNotPersistableJobStore       = errors.New("job store does not implement PersistableJobStore interface")
	ErrSchedulerShutdownTimeout     = errors.New("scheduler shutdown timed out")
	ErrJobMustHaveRunAtOrSchedule   = errors.New("job must have either RunAt or Schedule specified")
	ErrRecurringJobMustHaveSchedule = errors.New("recurring jobs must have a Schedule")
	ErrJobIDRequiredForResume       = errors.New("job ID must be provided when resuming a job")
	ErrJobHasNoValidNextRunTime     = errors.New("job has no valid next run time")
	ErrJobIDRequiredForRecurring    = errors.New("job ID must be provided when resuming a recurring job")
	ErrJobMustBeRecurring           = errors.New("job must be recurring and have a schedule")
=======
// Context key types to avoid collisions
type contextKey string

const (
	workerIDKey  contextKey = "worker_id"
	schedulerKey contextKey = "scheduler"
)

// Scheduler errors
var (
	ErrSchedulerShutdownTimeout  = errors.New("scheduler shutdown timed out")
	ErrJobInvalidSchedule        = errors.New("job must have either RunAt or Schedule specified")
	ErrRecurringJobNeedsSchedule = errors.New("recurring jobs must have a Schedule")
	ErrJobIDRequired             = errors.New("job ID must be provided when resuming a job")
	ErrJobNoValidNextRunTime     = errors.New("job has no valid next run time")
	ErrRecurringJobIDRequired    = errors.New("job ID must be provided when resuming a recurring job")
	ErrJobMustBeRecurring        = errors.New("job must be recurring and have a schedule")
>>>>>>> e1cd1125
)

// JobFunc defines a function that can be executed as a job
type JobFunc func(ctx context.Context) error

// EventEmitter interface for emitting events from the scheduler
type EventEmitter interface {
	EmitEvent(ctx context.Context, event cloudevents.Event) error
}

// JobExecution records details about a single execution of a job
type JobExecution struct {
	JobID     string    `json:"jobId"`
	StartTime time.Time `json:"startTime"`
	EndTime   time.Time `json:"endTime,omitempty"`
	Status    string    `json:"status"`
	Error     string    `json:"error,omitempty"`
}

// Job represents a scheduled job
type Job struct {
	ID          string     `json:"id"`
	Name        string     `json:"name"`
	Schedule    string     `json:"schedule,omitempty"`
	RunAt       time.Time  `json:"runAt,omitempty"`
	IsRecurring bool       `json:"isRecurring"`
	JobFunc     JobFunc    `json:"-"`
	CreatedAt   time.Time  `json:"createdAt"`
	UpdatedAt   time.Time  `json:"updatedAt"`
	Status      JobStatus  `json:"status"`
	LastRun     *time.Time `json:"lastRun,omitempty"`
	NextRun     *time.Time `json:"nextRun,omitempty"`
}

// JobStatus represents the status of a job
type JobStatus string

const (
	// JobStatusPending indicates a job is waiting to be executed
	JobStatusPending JobStatus = "pending"
	// JobStatusRunning indicates a job is currently executing
	JobStatusRunning JobStatus = "running"
	// JobStatusCompleted indicates a job has completed successfully
	JobStatusCompleted JobStatus = "completed"
	// JobStatusFailed indicates a job has failed
	JobStatusFailed JobStatus = "failed"
	// JobStatusCancelled indicates a job has been cancelled
	JobStatusCancelled JobStatus = "cancelled"
)

// Scheduler handles scheduling and executing jobs
type Scheduler struct {
	jobStore       JobStore
	workerCount    int
	queueSize      int
	checkInterval  time.Duration
	logger         modular.Logger
	eventEmitter   EventEmitter
	jobQueue       chan Job
	cronScheduler  *cron.Cron
	cronEntries    map[string]cron.EntryID
	entryMutex     sync.RWMutex
	ctx            context.Context
	cancel         context.CancelFunc
	wg             sync.WaitGroup
	isStarted      bool
	schedulerMutex sync.Mutex
}

// debugEnabled returns true when SCHEDULER_DEBUG env var is set to a non-empty value
func debugEnabled() bool { return os.Getenv("SCHEDULER_DEBUG") != "" }

// dbg prints verbose scheduler debugging information when SCHEDULER_DEBUG is set
func dbg(format string, args ...interface{}) {
	if !debugEnabled() {
		return
	}
	ts := time.Now().Format(time.RFC3339Nano)
	// Render the message first to avoid placeholder issues
	msg := fmt.Sprintf(format, args...)
	fmt.Printf("[SCHEDULER_DEBUG %s] %s\n", ts, msg)
}

// SchedulerOption defines a function that can configure a scheduler
type SchedulerOption func(*Scheduler)

// WithWorkerCount sets the number of workers
func WithWorkerCount(count int) SchedulerOption {
	return func(s *Scheduler) {
		if count > 0 {
			s.workerCount = count
		}
	}
}

// WithQueueSize sets the job queue size
func WithQueueSize(size int) SchedulerOption {
	return func(s *Scheduler) {
		if size > 0 {
			s.queueSize = size
		}
	}
}

// WithCheckInterval sets how often to check for scheduled jobs
func WithCheckInterval(interval time.Duration) SchedulerOption {
	return func(s *Scheduler) {
		if interval > 0 {
			s.checkInterval = interval
		}
	}
}

// WithLogger sets the logger
func WithLogger(logger modular.Logger) SchedulerOption {
	return func(s *Scheduler) {
		if logger != nil {
			s.logger = logger
		}
	}
}

// WithEventEmitter sets the event emitter
func WithEventEmitter(emitter EventEmitter) SchedulerOption {
	return func(s *Scheduler) {
		s.eventEmitter = emitter
	}
}

// NewScheduler creates a new scheduler
func NewScheduler(jobStore JobStore, opts ...SchedulerOption) *Scheduler {
	s := &Scheduler{
		jobStore:      jobStore,
		workerCount:   5, // Default
		queueSize:     100,
		checkInterval: time.Second,
		cronEntries:   make(map[string]cron.EntryID),
	}

	// Apply options
	for _, opt := range opts {
		opt(s)
	}

	// Create cron scheduler
	s.cronScheduler = cron.New()

	return s
}

// Start starts the scheduler
func (s *Scheduler) Start(ctx context.Context) error {
	s.schedulerMutex.Lock()
	defer s.schedulerMutex.Unlock()

	if s.isStarted {
		return nil
	}

	if s.logger != nil {
		s.logger.Info("Starting scheduler", "workers", s.workerCount, "queueSize", s.queueSize)
	}

	s.ctx, s.cancel = context.WithCancel(ctx)
	s.jobQueue = make(chan Job, s.queueSize)

	// Start worker goroutines
	for i := 0; i < s.workerCount; i++ {
		s.wg.Add(1)
<<<<<<< HEAD
		go s.worker(ctx, i)
=======
		//nolint:contextcheck // Context is passed through s.ctx field
		go s.worker(i)

		// Emit worker started event
		s.emitEvent(context.WithValue(ctx, workerIDKey, i), EventTypeWorkerStarted, map[string]interface{}{
			"worker_id":     i,
			"total_workers": s.workerCount,
		})
>>>>>>> e1cd1125
	}

	// Start cron scheduler
	s.cronScheduler.Start()

	// Start job dispatcher
	s.wg.Add(1)
	go s.dispatchPendingJobs()

	// Immediately check for due jobs (e.g., recovered from persistence) so execution resumes promptly
	dbg("Start: running initial due-jobs dispatch (checkInterval=%s)", s.checkInterval.String())
	s.checkAndDispatchJobs()

	s.isStarted = true

	// Emit scheduler started event
	s.emitEvent(context.WithValue(ctx, schedulerKey, "started"), EventTypeSchedulerStarted, map[string]interface{}{
		"worker_count":   s.workerCount,
		"queue_size":     s.queueSize,
		"check_interval": s.checkInterval.String(),
	})

	return nil
}

// Stop stops the scheduler
func (s *Scheduler) Stop(ctx context.Context) error {
	s.schedulerMutex.Lock()
	defer s.schedulerMutex.Unlock()

	if !s.isStarted {
		return nil
	}

	if s.logger != nil {
		s.logger.Info("Stopping scheduler")
	}

	// Cancel the context to signal workers to stop
	if s.cancel != nil {
		s.cancel()
	}

	// Stop the cron scheduler
	cronCtx := s.cronScheduler.Stop()

	// Wait for all workers to finish with a timeout
	done := make(chan struct{})
	go func() {
		s.wg.Wait()
		close(done)
	}()

	var shutdownErr error
	select {
	case <-done:
		if s.logger != nil {
			s.logger.Info("Scheduler stopped gracefully")
		}
	case <-ctx.Done():
		if s.logger != nil {
			s.logger.Warn("Scheduler shutdown timed out")
		}
<<<<<<< HEAD
		return ErrSchedulerShutdownTimeout
=======
		shutdownErr = ErrSchedulerShutdownTimeout
>>>>>>> e1cd1125
	case <-cronCtx.Done():
		if s.logger != nil {
			s.logger.Info("Cron scheduler stopped")
		}
	}

	s.isStarted = false

	// Emit scheduler stopped event
	s.emitEvent(context.WithValue(ctx, schedulerKey, "stopped"), EventTypeSchedulerStopped, map[string]interface{}{
		"worker_count": s.workerCount,
	})

	return shutdownErr
}

// worker processes jobs from the queue
func (s *Scheduler) worker(ctx context.Context, id int) {
	defer s.wg.Done()

	if s.logger != nil {
		s.logger.Debug("Starting worker", "id", id)
	}

	for {
		select {
		case <-ctx.Done():
			if s.logger != nil {
				s.logger.Debug("Worker stopping", "id", id)
			}

			// Emit worker stopped event
			s.emitEvent(context.Background(), EventTypeWorkerStopped, map[string]interface{}{
				"worker_id": id,
			})

			return
		case job := <-s.jobQueue:
<<<<<<< HEAD
			s.executeJob(ctx, job)
=======
			dbg("Worker %d: picked job id=%s name=%s nextRun=%v status=%s", id, job.ID, job.Name, job.NextRun, job.Status)
			// Emit worker busy event
			s.emitEvent(context.Background(), EventTypeWorkerBusy, map[string]interface{}{
				"worker_id": id,
				"job_id":    job.ID,
				"job_name":  job.Name,
			})

			s.executeJob(job)

			// Emit worker idle event
			s.emitEvent(context.Background(), EventTypeWorkerIdle, map[string]interface{}{
				"worker_id": id,
			})
			dbg("Worker %d: completed job id=%s", id, job.ID)
>>>>>>> e1cd1125
		}
	}
}

// executeJob runs a job and records its execution
func (s *Scheduler) executeJob(ctx context.Context, job Job) {
	if s.logger != nil {
		s.logger.Debug("Executing job", "id", job.ID, "name", job.Name)
	}

	// Emit job started event
	s.emitEvent(context.Background(), EventTypeJobStarted, map[string]interface{}{
		"job_id":     job.ID,
		"job_name":   job.Name,
		"start_time": time.Now().Format(time.RFC3339),
	})

	// Update job status to running
	job.Status = JobStatusRunning
	job.UpdatedAt = time.Now()
	if err := s.jobStore.UpdateJob(job); err != nil && s.logger != nil {
<<<<<<< HEAD
		s.logger.Error("Failed to update job status", "error", err, "job_id", job.ID)
=======
		s.logger.Warn("Failed to update job status to running", "jobID", job.ID, "error", err)
>>>>>>> e1cd1125
	}

	// Create execution record
	execution := JobExecution{
		JobID:     job.ID,
		StartTime: time.Now(),
		Status:    string(JobStatusRunning),
	}
	if err := s.jobStore.AddJobExecution(execution); err != nil && s.logger != nil {
<<<<<<< HEAD
		s.logger.Error("Failed to add job execution", "error", err, "job_id", job.ID)
=======
		s.logger.Warn("Failed to add job execution record", "jobID", job.ID, "error", err)
>>>>>>> e1cd1125
	}

	// Execute the job
	jobCtx, cancel := context.WithCancel(ctx)
	defer cancel()

	var err error
	if job.JobFunc != nil {
		err = job.JobFunc(jobCtx)
	}

	// Update execution record
	execution.EndTime = time.Now()
	if err != nil {
		execution.Status = string(JobStatusFailed)
		execution.Error = err.Error()
		if s.logger != nil {
			s.logger.Error("Job execution failed", "id", job.ID, "name", job.Name, "error", err)
		}

		// Emit job failed event
		s.emitEvent(context.Background(), EventTypeJobFailed, map[string]interface{}{
			"job_id":   job.ID,
			"job_name": job.Name,
			"error":    err.Error(),
			"end_time": time.Now().Format(time.RFC3339),
		})
	} else {
		execution.Status = string(JobStatusCompleted)
		if s.logger != nil {
			s.logger.Debug("Job execution completed", "id", job.ID, "name", job.Name)
		}

		// Emit job completed event
		s.emitEvent(context.Background(), EventTypeJobCompleted, map[string]interface{}{
			"job_id":   job.ID,
			"job_name": job.Name,
			"end_time": time.Now().Format(time.RFC3339),
			"duration": execution.EndTime.Sub(execution.StartTime).String(),
		})
	}
	if updateErr := s.jobStore.UpdateJobExecution(execution); updateErr != nil && s.logger != nil {
		s.logger.Warn("Failed to update job execution", "jobID", job.ID, "error", updateErr)
	}
<<<<<<< HEAD
	if err := s.jobStore.UpdateJobExecution(execution); err != nil && s.logger != nil {
		s.logger.Error("Failed to update job execution", "error", err, "job_id", job.ID)
	}
=======
>>>>>>> e1cd1125

	// Update job status and run times
	now := time.Now()
	job.LastRun = &now
	if err != nil {
		job.Status = JobStatusFailed
	} else {
		job.Status = JobStatusCompleted
	}

	// For non-recurring jobs, we're done
	if !job.IsRecurring {
		if err := s.jobStore.UpdateJob(job); err != nil && s.logger != nil {
<<<<<<< HEAD
			s.logger.Error("Failed to update job after completion", "error", err, "job_id", job.ID)
=======
			s.logger.Warn("Failed to update completed job", "jobID", job.ID, "error", err)
>>>>>>> e1cd1125
		}
		return
	}

	// For recurring jobs, calculate next run time
	schedule, err := cron.ParseStandard(job.Schedule)
	if err == nil {
		nextRun := schedule.Next(now)
		job.NextRun = &nextRun
		job.Status = JobStatusPending
	} else {
		if s.logger != nil {
			s.logger.Error("Failed to parse cron schedule", "schedule", job.Schedule, "error", err)
		}
	}

	if err := s.jobStore.UpdateJob(job); err != nil && s.logger != nil {
<<<<<<< HEAD
		s.logger.Error("Failed to update job after recurring execution", "error", err, "job_id", job.ID)
=======
		s.logger.Warn("Failed to update recurring job", "jobID", job.ID, "error", err)
>>>>>>> e1cd1125
	}
}

// dispatchPendingJobs checks for and dispatches pending jobs
func (s *Scheduler) dispatchPendingJobs() {
	defer s.wg.Done()

	ticker := time.NewTicker(s.checkInterval)
	defer ticker.Stop()

	for {
		select {
		case <-s.ctx.Done():
			return
		case <-ticker.C:
			s.checkAndDispatchJobs()
		}
	}
}

// emitEvent is a helper method to emit events from the scheduler
func (s *Scheduler) emitEvent(ctx context.Context, eventType string, data map[string]interface{}) {
	if s.eventEmitter != nil {
		event := modular.NewCloudEvent(eventType, "scheduler-service", data, nil)
		if err := s.eventEmitter.EmitEvent(ctx, event); err != nil {
			if s.logger != nil {
				s.logger.Warn("Failed to emit scheduler event", "eventType", eventType, "error", err)
			}
		}
	}
}

// checkAndDispatchJobs checks for due jobs and dispatches them
func (s *Scheduler) checkAndDispatchJobs() {
	now := time.Now()
	dbg("Dispatcher: checking due jobs at %s", now.Format(time.RFC3339Nano))
	dueJobs, err := s.jobStore.GetDueJobs(now)
	if err != nil {
		if s.logger != nil {
			s.logger.Error("Failed to get due jobs", "error", err)
		}
		dbg("Dispatcher: error retrieving due jobs: %v", err)
		return
	}

	if len(dueJobs) == 0 {
		dbg("Dispatcher: no due jobs found")
	} else {
		for _, j := range dueJobs {
			dbg("Dispatcher: due job id=%s name=%s nextRun=%v", j.ID, j.Name, j.NextRun)
		}
	}

	for _, job := range dueJobs {
		select {
		case s.jobQueue <- job:
			if s.logger != nil {
				s.logger.Debug("Dispatched job", "id", job.ID, "name", job.Name)
			}
			dbg("Dispatcher: queued job id=%s", job.ID)
		default:
			if s.logger != nil {
				s.logger.Warn("Job queue is full, job execution delayed", "id", job.ID, "name", job.Name)
			}
			dbg("Dispatcher: queue full for job id=%s", job.ID)
			// If queue is full, we'll try again next tick
		}
	}
}

// ScheduleJob schedules a new job
func (s *Scheduler) ScheduleJob(job Job) (string, error) {
	// Generate ID if not provided
	if job.ID == "" {
		job.ID = uuid.New().String()
	}

	// Set default values
	now := time.Now()
	job.CreatedAt = now
	job.UpdatedAt = now
	job.Status = JobStatusPending

	// Validate job has either run time or schedule
	if job.RunAt.IsZero() && job.Schedule == "" {
<<<<<<< HEAD
		return "", ErrJobMustHaveRunAtOrSchedule
=======
		return "", ErrJobInvalidSchedule
>>>>>>> e1cd1125
	}

	// For recurring jobs, calculate next run time
	if job.IsRecurring {
		if job.Schedule == "" {
<<<<<<< HEAD
			return "", ErrRecurringJobMustHaveSchedule
=======
			return "", ErrRecurringJobNeedsSchedule
>>>>>>> e1cd1125
		}

		// Parse cron expression to verify and get next run
		schedule, err := cron.ParseStandard(job.Schedule)
		if err != nil {
			return "", fmt.Errorf("invalid cron expression '%s': %w", job.Schedule, err)
		}
		next := schedule.Next(now)
		job.NextRun = &next
	} else {
		job.NextRun = &job.RunAt
	}

	// Store the job
	err := s.jobStore.AddJob(job)
	if err != nil {
		return "", fmt.Errorf("failed to add job to store: %w", err)
	}

	// Register with cron if recurring
	if job.IsRecurring && s.isStarted {
		s.registerWithCron(job)
	}

	return job.ID, nil
}

// registerWithCron registers a recurring job with the cron scheduler
func (s *Scheduler) registerWithCron(job Job) {
	s.entryMutex.Lock()
	defer s.entryMutex.Unlock()

	// Remove any existing entry
	if entryID, exists := s.cronEntries[job.ID]; exists {
		s.cronScheduler.Remove(entryID)
		delete(s.cronEntries, job.ID)
	}

	// Add to cron scheduler
	entryID, err := s.cronScheduler.AddFunc(job.Schedule, func() {
		retrievedJob, err := s.jobStore.GetJob(job.ID)
		if err != nil {
			if s.logger != nil {
				s.logger.Error("Failed to retrieve job for cron execution", "id", job.ID, "error", err)
			}
			return
		}

		// Only queue if job still exists and isn't already running
		if retrievedJob.Status != JobStatusRunning {
			select {
			case s.jobQueue <- retrievedJob:
				if s.logger != nil {
					s.logger.Debug("Queued job from cron", "id", job.ID, "name", job.Name)
				}
			default:
				if s.logger != nil {
					s.logger.Warn("Job queue is full, cron job execution delayed", "id", job.ID, "name", job.Name)
				}
			}
		}
	})

	if err == nil {
		s.cronEntries[job.ID] = entryID
	} else if s.logger != nil {
		s.logger.Error("Failed to add job to cron scheduler", "id", job.ID, "error", err)
	}
}

// ScheduleRecurring schedules a recurring job using a cron expression
func (s *Scheduler) ScheduleRecurring(name string, cronExpr string, jobFunc JobFunc) (string, error) {
	job := Job{
		Name:        name,
		Schedule:    cronExpr,
		IsRecurring: true,
		JobFunc:     jobFunc,
	}
	return s.ScheduleJob(job)
}

// CancelJob cancels a scheduled job
func (s *Scheduler) CancelJob(jobID string) error {
	job, err := s.jobStore.GetJob(jobID)
	if err != nil {
		return fmt.Errorf("failed to get job for cancellation: %w", err)
	}

	// Update job status
	job.Status = JobStatusCancelled
	job.UpdatedAt = time.Now()
	err = s.jobStore.UpdateJob(job)
	if err != nil {
		return fmt.Errorf("failed to update job status to cancelled: %w", err)
	}

	// Remove from cron if it's recurring
	if job.IsRecurring {
		s.entryMutex.Lock()
		if entryID, exists := s.cronEntries[jobID]; exists {
			s.cronScheduler.Remove(entryID)
			delete(s.cronEntries, jobID)
		}
		s.entryMutex.Unlock()
	}

	// Emit job cancelled event
	s.emitEvent(context.Background(), EventTypeJobCancelled, map[string]interface{}{
		"job_id":       job.ID,
		"job_name":     job.Name,
		"cancelled_at": time.Now().Format(time.RFC3339),
	})

	return nil
}

// GetJob returns information about a scheduled job
func (s *Scheduler) GetJob(jobID string) (Job, error) {
	job, err := s.jobStore.GetJob(jobID)
	if err != nil {
		return Job{}, fmt.Errorf("failed to get job: %w", err)
	}
	return job, nil
}

// ListJobs returns a list of all scheduled jobs
func (s *Scheduler) ListJobs() ([]Job, error) {
	jobs, err := s.jobStore.GetJobs()
	if err != nil {
		return nil, fmt.Errorf("failed to list jobs: %w", err)
	}
	return jobs, nil
}

// GetJobHistory returns the execution history for a job
func (s *Scheduler) GetJobHistory(jobID string) ([]JobExecution, error) {
<<<<<<< HEAD
	executions, err := s.jobStore.GetJobExecutions(jobID)
	if err != nil {
		return nil, fmt.Errorf("failed to get job history: %w", err)
	}
	return executions, nil
=======
	history, err := s.jobStore.GetJobExecutions(jobID)
	if err != nil {
		return nil, fmt.Errorf("failed to get job history: %w", err)
	}
	return history, nil
>>>>>>> e1cd1125
}

// ResumeJob resumes a persisted job
func (s *Scheduler) ResumeJob(job Job) (string, error) {
	if job.ID == "" {
<<<<<<< HEAD
		return "", ErrJobIDRequiredForResume
=======
		return "", ErrJobIDRequired
>>>>>>> e1cd1125
	}

	// Set status to pending
	job.Status = JobStatusPending
	job.UpdatedAt = time.Now()

	// Validate the job has a next run time
	if job.NextRun == nil {
		// If no next run is set, use the original RunAt time if it's in the future
		if !job.RunAt.IsZero() && job.RunAt.After(time.Now()) {
			job.NextRun = &job.RunAt
		} else {
			// Otherwise, job can't be resumed (would run immediately)
<<<<<<< HEAD
			return "", ErrJobHasNoValidNextRunTime
=======
			return "", ErrJobNoValidNextRunTime
>>>>>>> e1cd1125
		}
	}

	// Store the job
	err := s.jobStore.UpdateJob(job)
	if err != nil {
		return "", fmt.Errorf("failed to update job for resume: %w", err)
	}

	return job.ID, nil
}

// ResumeRecurringJob resumes a persisted recurring job, registering it with the cron scheduler
func (s *Scheduler) ResumeRecurringJob(job Job) (string, error) {
	if job.ID == "" {
<<<<<<< HEAD
		return "", ErrJobIDRequiredForRecurring
=======
		return "", ErrRecurringJobIDRequired
>>>>>>> e1cd1125
	}

	if !job.IsRecurring || job.Schedule == "" {
		return "", ErrJobMustBeRecurring
	}

	// Set status to pending
	job.Status = JobStatusPending
	job.UpdatedAt = time.Now()

	// Calculate next run time
	schedule, err := cron.ParseStandard(job.Schedule)
	if err != nil {
		return "", fmt.Errorf("invalid cron expression '%s': %w", job.Schedule, err)
	}

	next := schedule.Next(time.Now())
	job.NextRun = &next

	// Store the job
	err = s.jobStore.UpdateJob(job)
	if err != nil {
<<<<<<< HEAD
		return "", fmt.Errorf("failed to update recurring job for resume: %w", err)
=======
		return "", fmt.Errorf("failed to update job for reschedule: %w", err)
>>>>>>> e1cd1125
	}

	// Register with cron if running
	if s.isStarted {
		s.registerWithCron(job)
	}

	return job.ID, nil
}<|MERGE_RESOLUTION|>--- conflicted
+++ resolved
@@ -14,22 +14,6 @@
 	"github.com/robfig/cron/v3"
 )
 
-<<<<<<< HEAD
-// Static error definitions for better error handling
-var (
-	ErrJobAlreadyExists             = errors.New("job already exists")
-	ErrJobNotFound                  = errors.New("job not found")
-	ErrNoExecutionsFound            = errors.New("no executions found for job")
-	ErrExecutionNotFound            = errors.New("execution not found")
-	ErrNotPersistableJobStore       = errors.New("job store does not implement PersistableJobStore interface")
-	ErrSchedulerShutdownTimeout     = errors.New("scheduler shutdown timed out")
-	ErrJobMustHaveRunAtOrSchedule   = errors.New("job must have either RunAt or Schedule specified")
-	ErrRecurringJobMustHaveSchedule = errors.New("recurring jobs must have a Schedule")
-	ErrJobIDRequiredForResume       = errors.New("job ID must be provided when resuming a job")
-	ErrJobHasNoValidNextRunTime     = errors.New("job has no valid next run time")
-	ErrJobIDRequiredForRecurring    = errors.New("job ID must be provided when resuming a recurring job")
-	ErrJobMustBeRecurring           = errors.New("job must be recurring and have a schedule")
-=======
 // Context key types to avoid collisions
 type contextKey string
 
@@ -47,7 +31,6 @@
 	ErrJobNoValidNextRunTime     = errors.New("job has no valid next run time")
 	ErrRecurringJobIDRequired    = errors.New("job ID must be provided when resuming a recurring job")
 	ErrJobMustBeRecurring        = errors.New("job must be recurring and have a schedule")
->>>>>>> e1cd1125
 )
 
 // JobFunc defines a function that can be executed as a job
@@ -217,9 +200,6 @@
 	// Start worker goroutines
 	for i := 0; i < s.workerCount; i++ {
 		s.wg.Add(1)
-<<<<<<< HEAD
-		go s.worker(ctx, i)
-=======
 		//nolint:contextcheck // Context is passed through s.ctx field
 		go s.worker(i)
 
@@ -228,7 +208,6 @@
 			"worker_id":     i,
 			"total_workers": s.workerCount,
 		})
->>>>>>> e1cd1125
 	}
 
 	// Start cron scheduler
@@ -292,11 +271,7 @@
 		if s.logger != nil {
 			s.logger.Warn("Scheduler shutdown timed out")
 		}
-<<<<<<< HEAD
-		return ErrSchedulerShutdownTimeout
-=======
 		shutdownErr = ErrSchedulerShutdownTimeout
->>>>>>> e1cd1125
 	case <-cronCtx.Done():
 		if s.logger != nil {
 			s.logger.Info("Cron scheduler stopped")
@@ -314,7 +289,7 @@
 }
 
 // worker processes jobs from the queue
-func (s *Scheduler) worker(ctx context.Context, id int) {
+func (s *Scheduler) worker(id int) {
 	defer s.wg.Done()
 
 	if s.logger != nil {
@@ -323,7 +298,7 @@
 
 	for {
 		select {
-		case <-ctx.Done():
+		case <-s.ctx.Done():
 			if s.logger != nil {
 				s.logger.Debug("Worker stopping", "id", id)
 			}
@@ -335,9 +310,6 @@
 
 			return
 		case job := <-s.jobQueue:
-<<<<<<< HEAD
-			s.executeJob(ctx, job)
-=======
 			dbg("Worker %d: picked job id=%s name=%s nextRun=%v status=%s", id, job.ID, job.Name, job.NextRun, job.Status)
 			// Emit worker busy event
 			s.emitEvent(context.Background(), EventTypeWorkerBusy, map[string]interface{}{
@@ -353,13 +325,12 @@
 				"worker_id": id,
 			})
 			dbg("Worker %d: completed job id=%s", id, job.ID)
->>>>>>> e1cd1125
 		}
 	}
 }
 
 // executeJob runs a job and records its execution
-func (s *Scheduler) executeJob(ctx context.Context, job Job) {
+func (s *Scheduler) executeJob(job Job) {
 	if s.logger != nil {
 		s.logger.Debug("Executing job", "id", job.ID, "name", job.Name)
 	}
@@ -375,11 +346,7 @@
 	job.Status = JobStatusRunning
 	job.UpdatedAt = time.Now()
 	if err := s.jobStore.UpdateJob(job); err != nil && s.logger != nil {
-<<<<<<< HEAD
-		s.logger.Error("Failed to update job status", "error", err, "job_id", job.ID)
-=======
 		s.logger.Warn("Failed to update job status to running", "jobID", job.ID, "error", err)
->>>>>>> e1cd1125
 	}
 
 	// Create execution record
@@ -389,15 +356,11 @@
 		Status:    string(JobStatusRunning),
 	}
 	if err := s.jobStore.AddJobExecution(execution); err != nil && s.logger != nil {
-<<<<<<< HEAD
-		s.logger.Error("Failed to add job execution", "error", err, "job_id", job.ID)
-=======
 		s.logger.Warn("Failed to add job execution record", "jobID", job.ID, "error", err)
->>>>>>> e1cd1125
 	}
 
 	// Execute the job
-	jobCtx, cancel := context.WithCancel(ctx)
+	jobCtx, cancel := context.WithCancel(s.ctx)
 	defer cancel()
 
 	var err error
@@ -438,12 +401,6 @@
 	if updateErr := s.jobStore.UpdateJobExecution(execution); updateErr != nil && s.logger != nil {
 		s.logger.Warn("Failed to update job execution", "jobID", job.ID, "error", updateErr)
 	}
-<<<<<<< HEAD
-	if err := s.jobStore.UpdateJobExecution(execution); err != nil && s.logger != nil {
-		s.logger.Error("Failed to update job execution", "error", err, "job_id", job.ID)
-	}
-=======
->>>>>>> e1cd1125
 
 	// Update job status and run times
 	now := time.Now()
@@ -457,11 +414,7 @@
 	// For non-recurring jobs, we're done
 	if !job.IsRecurring {
 		if err := s.jobStore.UpdateJob(job); err != nil && s.logger != nil {
-<<<<<<< HEAD
-			s.logger.Error("Failed to update job after completion", "error", err, "job_id", job.ID)
-=======
 			s.logger.Warn("Failed to update completed job", "jobID", job.ID, "error", err)
->>>>>>> e1cd1125
 		}
 		return
 	}
@@ -479,11 +432,7 @@
 	}
 
 	if err := s.jobStore.UpdateJob(job); err != nil && s.logger != nil {
-<<<<<<< HEAD
-		s.logger.Error("Failed to update job after recurring execution", "error", err, "job_id", job.ID)
-=======
 		s.logger.Warn("Failed to update recurring job", "jobID", job.ID, "error", err)
->>>>>>> e1cd1125
 	}
 }
 
@@ -569,21 +518,13 @@
 
 	// Validate job has either run time or schedule
 	if job.RunAt.IsZero() && job.Schedule == "" {
-<<<<<<< HEAD
-		return "", ErrJobMustHaveRunAtOrSchedule
-=======
 		return "", ErrJobInvalidSchedule
->>>>>>> e1cd1125
 	}
 
 	// For recurring jobs, calculate next run time
 	if job.IsRecurring {
 		if job.Schedule == "" {
-<<<<<<< HEAD
-			return "", ErrRecurringJobMustHaveSchedule
-=======
 			return "", ErrRecurringJobNeedsSchedule
->>>>>>> e1cd1125
 		}
 
 		// Parse cron expression to verify and get next run
@@ -720,29 +661,17 @@
 
 // GetJobHistory returns the execution history for a job
 func (s *Scheduler) GetJobHistory(jobID string) ([]JobExecution, error) {
-<<<<<<< HEAD
-	executions, err := s.jobStore.GetJobExecutions(jobID)
+	history, err := s.jobStore.GetJobExecutions(jobID)
 	if err != nil {
 		return nil, fmt.Errorf("failed to get job history: %w", err)
 	}
-	return executions, nil
-=======
-	history, err := s.jobStore.GetJobExecutions(jobID)
-	if err != nil {
-		return nil, fmt.Errorf("failed to get job history: %w", err)
-	}
 	return history, nil
->>>>>>> e1cd1125
 }
 
 // ResumeJob resumes a persisted job
 func (s *Scheduler) ResumeJob(job Job) (string, error) {
 	if job.ID == "" {
-<<<<<<< HEAD
-		return "", ErrJobIDRequiredForResume
-=======
 		return "", ErrJobIDRequired
->>>>>>> e1cd1125
 	}
 
 	// Set status to pending
@@ -756,11 +685,7 @@
 			job.NextRun = &job.RunAt
 		} else {
 			// Otherwise, job can't be resumed (would run immediately)
-<<<<<<< HEAD
-			return "", ErrJobHasNoValidNextRunTime
-=======
 			return "", ErrJobNoValidNextRunTime
->>>>>>> e1cd1125
 		}
 	}
 
@@ -776,11 +701,7 @@
 // ResumeRecurringJob resumes a persisted recurring job, registering it with the cron scheduler
 func (s *Scheduler) ResumeRecurringJob(job Job) (string, error) {
 	if job.ID == "" {
-<<<<<<< HEAD
-		return "", ErrJobIDRequiredForRecurring
-=======
 		return "", ErrRecurringJobIDRequired
->>>>>>> e1cd1125
 	}
 
 	if !job.IsRecurring || job.Schedule == "" {
@@ -803,11 +724,7 @@
 	// Store the job
 	err = s.jobStore.UpdateJob(job)
 	if err != nil {
-<<<<<<< HEAD
-		return "", fmt.Errorf("failed to update recurring job for resume: %w", err)
-=======
 		return "", fmt.Errorf("failed to update job for reschedule: %w", err)
->>>>>>> e1cd1125
 	}
 
 	// Register with cron if running
